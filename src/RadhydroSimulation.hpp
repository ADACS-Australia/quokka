#ifndef RADIATION_SIMULATION_HPP_ // NOLINT
#define RADIATION_SIMULATION_HPP_
//==============================================================================
// TwoMomentRad - a radiation transport library for patch-based AMR codes
// Copyright 2020 Benjamin Wibking.
// Released under the MIT license. See LICENSE file included in the GitHub repo.
//==============================================================================
/// \file RadhydroSimulation.hpp
/// \brief Implements classes and functions to organise the overall setup,
/// timestepping, solving, and I/O of a simulation for radiation moments.

#include <array>
#include <climits>
#include <limits>
#include <string>
#include <tuple>
#include <utility>

#include "AMReX_FabArray.H"
#include "AMReX_GpuControl.H"
#include "AMReX_IArrayBox.H"
#include "AMReX_IndexType.H"
#include "AMReX.H"
#include "AMReX_Algorithm.H"
#include "AMReX_Arena.H"
#include "AMReX_Array.H"
#include "AMReX_Array4.H"
#include "AMReX_BCRec.H"
#include "AMReX_BLassert.H"
#include "AMReX_Box.H"
#include "AMReX_FArrayBox.H"
#include "AMReX_FabArrayUtility.H"
#include "AMReX_FabFactory.H"
#include "AMReX_Geometry.H"
#include "AMReX_GpuQualifiers.H"
#include "AMReX_IntVect.H"
#include "AMReX_MultiFab.H"
#include "AMReX_MultiFabUtil.H"
#include "AMReX_PhysBCFunct.H"
#include "AMReX_Print.H"
#include "AMReX_REAL.H"
#include "AMReX_Utility.H"
#include "AMReX_YAFluxRegister.H"

#include "CloudyCooling.hpp"
#include "hyperbolic_system.hpp"
#include "hydro_system.hpp"
#include "radiation_system.hpp"
#include "simulation.hpp"

// Simulation class should be initialized only once per program (i.e., is a singleton)
template <typename problem_t> class RadhydroSimulation : public AMRSimulation<problem_t>
{
      public:
	using AMRSimulation<problem_t>::state_old_;
	using AMRSimulation<problem_t>::state_new_;
	using AMRSimulation<problem_t>::max_signal_speed_;

	using AMRSimulation<problem_t>::ncomp_;
	using AMRSimulation<problem_t>::nghost_;
	using AMRSimulation<problem_t>::areInitialConditionsDefined_;
	using AMRSimulation<problem_t>::boundaryConditions_;
	using AMRSimulation<problem_t>::componentNames_;
	using AMRSimulation<problem_t>::fillBoundaryConditions;
	using AMRSimulation<problem_t>::geom;
	using AMRSimulation<problem_t>::flux_reg_;
	using AMRSimulation<problem_t>::incrementFluxRegisters;
	using AMRSimulation<problem_t>::finest_level;
	using AMRSimulation<problem_t>::finestLevel;
	using AMRSimulation<problem_t>::do_reflux;
	using AMRSimulation<problem_t>::Verbose;
	using AMRSimulation<problem_t>::constantDt_;
	using AMRSimulation<problem_t>::boxArray;
	using AMRSimulation<problem_t>::DistributionMap;
	using AMRSimulation<problem_t>::cellUpdates_;
	using AMRSimulation<problem_t>::CountCells;
	using AMRSimulation<problem_t>::WriteCheckpointFile;

	std::vector<double> t_vec_;
	std::vector<double> Trad_vec_;
	std::vector<double> Tgas_vec_;

	cloudy_tables cloudyTables{};

	static constexpr int nvarTotal_ = RadSystem<problem_t>::nvar_;
	static constexpr int ncompHydro_ = HydroSystem<problem_t>::nvar_; // hydro
	static constexpr int ncompHyperbolic_ = RadSystem<problem_t>::nvarHyperbolic_;
	static constexpr int nstartHyperbolic_ = RadSystem<problem_t>::nstartHyperbolic_;

	amrex::Real radiationCflNumber_ = 0.3;
	int maxSubsteps_ = 10; // maximum number of radiation subcycles per hydro step
	bool is_hydro_enabled_ = false;
	bool is_radiation_enabled_ = true;
	bool computeReferenceSolution_ = false;
	amrex::Real errorNorm_ = NAN;
	amrex::Real densityFloor_ = 0.;
	amrex::Real pressureFloor_ = 0.;
	int fofcMaxIterations_ = 3; // maximum number of flux correction iterations -- only 1 is needed in almost all cases, but in rare cases a second iteration is needed

	int integratorOrder_ = 2; // 1 == forward Euler; 2 == RK2-SSP (default)
	int reconstructionOrder_ = 3; // 1 == donor cell; 2 == PLM; 3 == PPM (default)
	int radiationReconstructionOrder_ = 3; // 1 == donor cell; 2 == PLM; 3 == PPM (default)

	amrex::Long radiationCellUpdates_ = 0; // total number of radiation cell-updates

	// member functions

	explicit RadhydroSimulation(amrex::Vector<amrex::BCRec> &boundaryConditions)
	    : AMRSimulation<problem_t>(boundaryConditions,
				       RadSystem<problem_t>::nvar_, ncompHyperbolic_)
	{
		componentNames_ = {"gasDensity",    "x-GasMomentum", "y-GasMomentum",
				   "z-GasMomentum", "gasEnergy",     "radEnergy",
				   "x-RadFlux",	    "y-RadFlux",     "z-RadFlux"};
	}

	RadhydroSimulation(amrex::IntVect & /*gridDims*/, amrex::RealBox & /*boxSize*/,
			   amrex::Vector<amrex::BCRec> &boundaryConditions)
	    : AMRSimulation<problem_t>(boundaryConditions,
				       RadSystem<problem_t>::nvar_, ncompHyperbolic_)
	{
		componentNames_ = {"gasDensity",    "x-GasMomentum", "y-GasMomentum",
				   "z-GasMomentum", "gasEnergy",     "radEnergy",
				   "x-RadFlux",	    "y-RadFlux",     "z-RadFlux"};
	}

	void checkHydroStates(amrex::MultiFab &mf, char const *file, int line);
	void computeMaxSignalLocal(int level) override;
	void setInitialConditionsAtLevel(int level) override;
	void advanceSingleTimestepAtLevel(int lev, amrex::Real time, amrex::Real dt_lev,
					  int iteration, int ncycle) override;
	void computeAfterTimestep() override;
	void computeAfterLevelAdvance(int lev, amrex::Real time,
								 amrex::Real dt_lev, int /*iteration*/, int /*ncycle*/);
	void computeAfterEvolve(amrex::Vector<amrex::Real> &initSumCons) override;
	void computeReferenceSolution(amrex::MultiFab &ref,
		amrex::GpuArray<amrex::Real, AMREX_SPACEDIM> const &dx,
    	amrex::GpuArray<amrex::Real, AMREX_SPACEDIM> const &prob_lo);

	// compute derived variables
	void ComputeDerivedVar(int lev, std::string const &dname, amrex::MultiFab &mf, int ncomp) const override;

	// fix-up states
	void FixupState(int level) override;

	// tag cells for refinement
	void ErrorEst(int lev, amrex::TagBoxArray &tags, amrex::Real time, int ngrow) override;

	auto expandFluxArrays(std::array<amrex::FArrayBox, AMREX_SPACEDIM> &fluxes, int nstartNew,
			      int ncompNew) -> std::array<amrex::FArrayBox, AMREX_SPACEDIM>;

	void advanceHydroAtLevel(int lev, amrex::Real time, amrex::Real dt_lev,
				 amrex::YAFluxRegister *fr_as_crse,
				 amrex::YAFluxRegister *fr_as_fine);

	// radiation subcycle
	void swapRadiationState(amrex::MultiFab &stateOld, amrex::MultiFab const &stateNew);
	auto computeNumberOfRadiationSubsteps(int lev, amrex::Real dt_lev_hydro) -> int;
	void advanceRadiationSubstepAtLevel(int lev, amrex::Real time,
						   amrex::Real dt_radiation, int iter_count, int nsubsteps,
						   amrex::YAFluxRegister *fr_as_crse,
						   amrex::YAFluxRegister *fr_as_fine);
	void subcycleRadiationAtLevel(int lev, amrex::Real time, amrex::Real dt_lev_hydro,
				      amrex::YAFluxRegister *fr_as_crse,
				      amrex::YAFluxRegister *fr_as_fine);

	void operatorSplitSourceTerms(amrex::Array4<amrex::Real> const &stateNew,
			const amrex::Box &indexRange, amrex::Real time, double dt,
			amrex::GpuArray<amrex::Real, AMREX_SPACEDIM> const &dx,
			amrex::GpuArray<amrex::Real, AMREX_SPACEDIM> const &prob_lo,
			amrex::GpuArray<amrex::Real, AMREX_SPACEDIM> const &prob_hi);

	auto computeRadiationFluxes(amrex::Array4<const amrex::Real> const &consVar,
				    const amrex::Box &indexRange, int nvars,
				    amrex::GpuArray<amrex::Real, AMREX_SPACEDIM> dx)
	    -> std::tuple<std::array<amrex::FArrayBox, AMREX_SPACEDIM>,
			  std::array<amrex::FArrayBox, AMREX_SPACEDIM>>;

	auto computeHydroFluxes(amrex::Array4<const amrex::Real> const &consVar,
				const amrex::Box &indexRange, int nvars)
	    -> std::array<amrex::FArrayBox, AMREX_SPACEDIM>;

	auto computeFOHydroFluxes(amrex::Array4<const amrex::Real> const &consVar,
				const amrex::Box &indexRange, int nvars)
    	-> std::array<amrex::FArrayBox, AMREX_SPACEDIM>;

	template <FluxDir DIR>
	void fluxFunction(amrex::Array4<const amrex::Real> const &consState,
			  amrex::FArrayBox &x1Flux, amrex::FArrayBox &x1FluxDiffusive,
			  const amrex::Box &indexRange, int nvars,
			  amrex::GpuArray<amrex::Real, AMREX_SPACEDIM> dx);

	template <FluxDir DIR>
	void hydroFluxFunction(amrex::Array4<const amrex::Real> const &primVar,
			  amrex::FArrayBox &x1Flux,
			  amrex::Array4<const amrex::Real> const &x1Flat,
			  amrex::Array4<const amrex::Real> const &x2Flat,
			  amrex::Array4<const amrex::Real> const &x3Flat,
    		  const amrex::Box &indexRange, int nvars);

	template <FluxDir DIR>
	void hydroFOFluxFunction(amrex::Array4<const amrex::Real> const &primVar,
			  amrex::FArrayBox &x1Flux, const amrex::Box &indexRange, int nvars);

	void replaceFluxes(std::array<amrex::FArrayBox, AMREX_SPACEDIM> &fluxes,
			  std::array<amrex::FArrayBox, AMREX_SPACEDIM> &FOfluxes,
			  amrex::IArrayBox &redoFlag, amrex::Box const &validBox, int ncomp);
};

template <typename problem_t>
auto RadhydroSimulation<problem_t>::computeNumberOfRadiationSubsteps(int lev, amrex::Real dt_lev_hydro) -> int
{
	// compute radiation timestep
	auto const &dx = geom[lev].CellSizeArray();
	amrex::Real c_hat = RadSystem<problem_t>::c_hat_;
	amrex::Real dx_min = std::min({AMREX_D_DECL(dx[0], dx[1], dx[2])});
	amrex::Real dtrad_tmp = radiationCflNumber_ * (dx_min / c_hat);
	int nsubSteps = std::ceil(dt_lev_hydro / dtrad_tmp);
	return nsubSteps;
}

template <typename problem_t>
void RadhydroSimulation<problem_t>::computeMaxSignalLocal(int const level)
{
	BL_PROFILE("RadhydroSimulation::computeMaxSignalLocal()");

	// hydro: loop over local grids, compute CFL timestep
	for (amrex::MFIter iter(state_new_[level]); iter.isValid(); ++iter) {
		const amrex::Box &indexRange = iter.validbox();
		auto const &stateNew = state_new_[level].const_array(iter);
		auto const &maxSignal = max_signal_speed_[level].array(iter);

		if (is_hydro_enabled_ && !(is_radiation_enabled_)) {
			// hydro only
			HydroSystem<problem_t>::ComputeMaxSignalSpeed(stateNew, maxSignal,
								      indexRange);
		} else if (is_radiation_enabled_) {
			// radiation hydro, or radiation only
			RadSystem<problem_t>::ComputeMaxSignalSpeed(stateNew, maxSignal,
								    indexRange);
			if (is_hydro_enabled_) {
				auto maxSignalHydroFAB = amrex::FArrayBox(indexRange);
				auto const &maxSignalHydro = maxSignalHydroFAB.array();
				HydroSystem<problem_t>::ComputeMaxSignalSpeed(stateNew, maxSignalHydro, indexRange);
				const int maxSubsteps = maxSubsteps_;
				// ensure that we use the smaller of the two timesteps
				amrex::ParallelFor(indexRange, [=] AMREX_GPU_DEVICE (int i, int j, int k) noexcept {
					amrex::Real const maxSignalRadiation = maxSignal(i,j,k) / static_cast<double>(maxSubsteps);
					maxSignal(i, j, k) = std::max(maxSignalRadiation, maxSignalHydro(i, j, k));
				});
			}
		} else {
			// no physics modules enabled, why are we running?
			amrex::Abort("At least one of hydro or radiation must be enabled! Cannot "
				     "compute a time step.");
		}
	}
}

#if !defined(NDEBUG)
#define CHECK_HYDRO_STATES(mf) checkHydroStates(mf, __FILE__, __LINE__)
#else
#define CHECK_HYDRO_STATES(mf)
#endif

template <typename problem_t>
void RadhydroSimulation<problem_t>::checkHydroStates(amrex::MultiFab &mf, char const *file, int line)
{
	BL_PROFILE("RadhydroSimulation::checkHydroStates()");

	for (amrex::MFIter iter(mf); iter.isValid(); ++iter) {
		const amrex::Box &indexRange = iter.validbox();
		auto const &state = mf.const_array(iter);
		if(!HydroSystem<problem_t>::CheckStatesValid(indexRange, state)) {
			amrex::Print() << "Hydro states invalid (" + std::string(file) + ":" + std::to_string(line) + ")\n";
			amrex::Print() << "Writing checkpoint for debugging...\n";
			amrex::MFIter::allowMultipleMFIters(true);
			WriteCheckpointFile();
			amrex::Abort("Hydro states invalid (" + std::string(file) + ":" + std::to_string(line) + ")");
		}
	}
}

template <typename problem_t>
void RadhydroSimulation<problem_t>::setInitialConditionsAtLevel(int level)
{
	// do nothing -- user should implement using problem-specific template specialization
}

template <typename problem_t> void RadhydroSimulation<problem_t>::computeAfterTimestep()
{
	// do nothing -- user should implement if desired
}

template <typename problem_t>
void RadhydroSimulation<problem_t>::computeAfterLevelAdvance(int lev, amrex::Real time,
								 amrex::Real dt_lev, int iteration, int ncycle)
{
	// user should implement if desired
}

template <typename problem_t>
void RadhydroSimulation<problem_t>::ComputeDerivedVar(int lev, std::string const &dname,
								amrex::MultiFab &mf, const int ncomp) const
{
	// compute derived variables and save in 'mf' -- user should implement
}

template <typename problem_t>
void RadhydroSimulation<problem_t>::ErrorEst(int lev, amrex::TagBoxArray &tags,
					     amrex::Real /*time*/, int /*ngrow*/)
{
	// tag cells for refinement -- user should implement
}

template <typename problem_t>
void RadhydroSimulation<problem_t>::computeReferenceSolution(amrex::MultiFab &ref,
	amrex::GpuArray<amrex::Real, AMREX_SPACEDIM> const &dx,
    amrex::GpuArray<amrex::Real, AMREX_SPACEDIM> const &prob_lo)
{
	// user should implement
}

template <typename problem_t>
void RadhydroSimulation<problem_t>::computeAfterEvolve(amrex::Vector<amrex::Real> &initSumCons)
{
	// check conservation of total energy
	amrex::GpuArray<amrex::Real, AMREX_SPACEDIM> const &dx0 = geom[0].CellSizeArray();
	amrex::Real const vol = AMREX_D_TERM(dx0[0], *dx0[1], *dx0[2]);

	amrex::Real const Egas0 = initSumCons[RadSystem<problem_t>::gasEnergy_index];
	amrex::Real const Erad0 = initSumCons[RadSystem<problem_t>::radEnergy_index];
	amrex::Real const Etot0 = Egas0 + (RadSystem<problem_t>::c_light_ / RadSystem<problem_t>::c_hat_) * Erad0;

	amrex::Real const Egas = state_new_[0].sum(RadSystem<problem_t>::gasEnergy_index) * vol;
	amrex::Real const Erad = state_new_[0].sum(RadSystem<problem_t>::radEnergy_index) * vol;
	amrex::Real const Etot = Egas + (RadSystem<problem_t>::c_light_ / RadSystem<problem_t>::c_hat_) * Erad;

	amrex::Real const abs_err = (Etot - Etot0);
	amrex::Real const rel_err = abs_err / Etot0;

	amrex::Print() << "\nInitial gas+radiation energy = " << Etot0 << std::endl;
	amrex::Print() << "Final gas+radiation energy = " << Etot << std::endl;
	amrex::Print() << "\tabsolute conservation error = " << abs_err << std::endl;
	amrex::Print() << "\trelative conservation error = " << rel_err << std::endl;
	amrex::Print() << std::endl;

	if (computeReferenceSolution_) {
		// compute reference solution
		const int ncomp = state_new_[0].nComp();
		const int nghost = state_new_[0].nGrow();
		amrex::MultiFab state_ref_level0(boxArray(0), DistributionMap(0), ncomp, nghost);
		computeReferenceSolution(state_ref_level0, geom[0].CellSizeArray(), geom[0].ProbLoArray());

		// compute error norm
		amrex::MultiFab residual(boxArray(0), DistributionMap(0), ncomp, nghost);
		amrex::MultiFab::Copy(residual, state_ref_level0, 0, 0, ncomp, nghost);
		amrex::MultiFab::Saxpy(residual, -1., state_new_[0], 0, 0, ncomp, nghost);

		amrex::Real sol_norm = 0.;
		amrex::Real err_norm = 0.;
		// compute rms of each component
		for (int n = 0; n < ncomp; ++n) {
			sol_norm += std::pow(state_ref_level0.norm1(n), 2);
			err_norm += std::pow(residual.norm1(n), 2);
		}
		sol_norm = std::sqrt(sol_norm);
		err_norm = std::sqrt(err_norm);

		const double rel_error = err_norm / sol_norm;
		errorNorm_ = rel_error;
		amrex::Print() << "Relative rms L1 error norm = " << rel_error << std::endl;
	}
	amrex::Print() << std::endl;

	// compute average number of radiation subcycles per timestep
	double const avg_rad_subcycles = static_cast<double>(radiationCellUpdates_) / static_cast<double>(cellUpdates_);
	amrex::Print() << "avg. num. of radiation subcycles = " << avg_rad_subcycles << std::endl;
	amrex::Print() << std::endl;
}

template <typename problem_t>
void RadhydroSimulation<problem_t>::advanceSingleTimestepAtLevel(int lev, amrex::Real time,
								 amrex::Real dt_lev,
								 int iteration, int ncycle)
{
	BL_PROFILE("RadhydroSimulation::advanceSingleTimestepAtLevel()");

	// get flux registers
	amrex::YAFluxRegister *fr_as_crse = nullptr;
	amrex::YAFluxRegister *fr_as_fine = nullptr;
	if (do_reflux != 0) {
		if (lev < finestLevel()) {
			fr_as_crse = flux_reg_[lev + 1].get();
			fr_as_crse->reset();
		}
		if (lev > 0) {
			fr_as_fine = flux_reg_[lev].get();
		}
	}

	// since we are starting a new timestep, need to swap old and new state vectors
	std::swap(state_old_[lev], state_new_[lev]);

	// check hydro states before update (this can be caused by the flux register!)
	CHECK_HYDRO_STATES(state_old_[lev]);

	// advance hydro
	if (is_hydro_enabled_) {
		advanceHydroAtLevel(lev, time, dt_lev, fr_as_crse, fr_as_fine);
	} else {
		// copy hydro vars from state_old_ to state_new_
		// (otherwise radiation update will be wrong!)
		amrex::MultiFab::Copy(state_new_[lev], state_old_[lev], 0, 0, ncompHydro_, 0);
	}

	// check hydro states after hydro update
	CHECK_HYDRO_STATES(state_new_[lev]);

	// subcycle radiation
	if (is_radiation_enabled_) {
		subcycleRadiationAtLevel(lev, time, dt_lev, fr_as_crse, fr_as_fine);
	}

	// check hydro states after radiation update
	CHECK_HYDRO_STATES(state_new_[lev]);

	// compute any operator-split terms here (user-defined)
	computeAfterLevelAdvance(lev, time, dt_lev, iteration, ncycle);

	// check hydro states after user work
	CHECK_HYDRO_STATES(state_new_[lev]);

	// check state validity
	AMREX_ASSERT(!state_new_[lev].contains_nan(0, state_new_[lev].nComp()));
	AMREX_ASSERT(!state_new_[lev].contains_nan()); // check ghost zones
}

// fix-up any unphysical states created by AMR operations
// (e.g., caused by the flux register or from interpolation)
template <typename problem_t>
void RadhydroSimulation<problem_t>::FixupState(int lev)
{
	BL_PROFILE("RadhydroSimulation::FixupState()");

	for (amrex::MFIter iter(state_new_[lev]); iter.isValid(); ++iter) {
		const amrex::Box &indexRange = iter.fabbox(); // include ghost zones!
		auto const &stateNew = state_new_[lev].array(iter);
		auto const &stateOld = state_old_[lev].array(iter);

		// fix hydro state
		HydroSystem<problem_t>::EnforcePressureFloor(densityFloor_, pressureFloor_, indexRange, stateNew);
		HydroSystem<problem_t>::EnforcePressureFloor(densityFloor_, pressureFloor_, indexRange, stateOld);
	}
}

template <typename problem_t>
void RadhydroSimulation<problem_t>::advanceHydroAtLevel(int lev, amrex::Real time,
							amrex::Real dt_lev,
							amrex::YAFluxRegister *fr_as_crse,
							amrex::YAFluxRegister *fr_as_fine)
{
	BL_PROFILE("RadhydroSimulation::advanceHydroAtLevel()");

	amrex::Real fluxScaleFactor = NAN;
	if (integratorOrder_ == 2) {
		fluxScaleFactor = 0.5;
	} else if (integratorOrder_ == 1) {
		fluxScaleFactor = 1.0;
	}

	// update ghost zones [old timestep]
	fillBoundaryConditions(state_old_[lev], state_old_[lev], lev, time);


	// check state validity
	AMREX_ASSERT(!state_old_[lev].contains_nan(0, state_old_[lev].nComp()));
	AMREX_ASSERT(!state_old_[lev].contains_nan()); // check ghost cells

	// Loop over sections of the box
	// 0: interior (does not require communication)
	// 1: x left
	// 2: x right
	// 3: y left
	// 4: y right
	// 5: z left
	// 6: z right
	for (int i = 0; i <= 6; i++) {

		// After the interior zones have been calculated, wait for communication to finish
		if (i == 1) {
			if (lev == 0) state_old_[lev].FillBoundary_finish();
		}

		// advance all grids on local processor (Stage 1 of integrator)
		for (amrex::MFIter iter(state_new_[lev]); iter.isValid(); ++iter) {

			const amrex::Box &fullRange = iter.validbox(); // 'validbox' == exclude ghost zones

			amrex::Box indexRange = fullRange;
			indexRange.grow(nghost_);

			switch(i) {
				case 0: // Interior cells
					indexRange.grow(-nghost_);
					break;

				case 1:
					indexRange.growHi(0, -(fullRange.length(0)-nghost_));
					break;

				case 2:
					indexRange.growLo(0, -(fullRange.length(0)-nghost_));
					break;

				case 3:
					indexRange.growHi(1, -(fullRange.length(1)-nghost_));
					indexRange.grow(0, -nghost_);
					break;

				case 4:
					indexRange.growLo(1, -(fullRange.length(1)-nghost_));
					indexRange.grow(0, -nghost_);
					break;

				case 5:
					indexRange.growHi(2, -(fullRange.length(2)-nghost_));
					indexRange.grow(1, -nghost_);
					indexRange.grow(0, -nghost_);
					break;

				case 6:
					indexRange.growLo(2, -(fullRange.length(2)-nghost_));
					indexRange.grow(1, -nghost_);
					indexRange.grow(0, -nghost_);
					break;
			}

			auto const &stateOld = state_old_[lev].const_array(iter);
			auto const &stateNew = state_new_[lev].array(iter);
			auto fluxArrays = computeHydroFluxes(stateOld, indexRange, ncompHydro_);

			// temporary FAB for RK stage
			amrex::IArrayBox redoFlag(indexRange, 1, amrex::The_Async_Arena());

			// Stage 1 of RK2-SSP
			HydroSystem<problem_t>::PredictStep(
				stateOld, stateNew,
				{AMREX_D_DECL(fluxArrays[0].const_array(), fluxArrays[1].const_array(),
					fluxArrays[2].const_array())},
				dt_lev, geom[lev].CellSizeArray(), indexRange, ncompHydro_,
				redoFlag.array());

			// first-order flux correction (FOFC)
			if (redoFlag.max<amrex::RunOn::Device>() != quokka::redoFlag::none) {
				// compute first-order fluxes (on the whole FAB)
				auto FOFluxArrays = computeFOHydroFluxes(stateOld, indexRange, ncompHydro_);

				for(int i = 0; i < fofcMaxIterations_; ++i) {
					if (Verbose()) {
						std::cout << "[FOFC-1] iter = "
								<< i
								<< ", ncells = "
								<< redoFlag.sum<amrex::RunOn::Device>(0)
								<< "\n";
					}

					// replace fluxes in fluxArrays with first-order fluxes at faces of flagged cells
					replaceFluxes(fluxArrays, FOFluxArrays, redoFlag, indexRange, ncompHydro_);

					// re-do RK stage update for *all* cells
					// (since neighbors of problem cells will have modified states as well)
					HydroSystem<problem_t>::PredictStep(
						stateOld, stateNew,
						{AMREX_D_DECL(fluxArrays[0].const_array(), fluxArrays[1].const_array(),
							fluxArrays[2].const_array())},
						dt_lev, geom[lev].CellSizeArray(), indexRange, ncompHydro_,
						redoFlag.array());

					if(redoFlag.max<amrex::RunOn::Device>() == quokka::redoFlag::none) {
						break;
					}
				}
			}

			// prevent vacuum
			HydroSystem<problem_t>::EnforcePressureFloor(densityFloor_, pressureFloor_, indexRange, stateNew);

<<<<<<< HEAD
=======
			// copy stateNew to state_new_[lev]
			auto const &stateNew = state_new_[lev].array(iter);
			amrex::FArrayBox stateNewFAB = amrex::FArrayBox(stateNew);
			stateNewFAB.copy<amrex::RunOn::Device>(stateFinalFAB, 0, 0, ncompHydro_);

>>>>>>> cb629167
			if (do_reflux) {
				// increment flux registers
				auto expandedFluxes = expandFluxArrays(fluxArrays, 0, state_new_[lev].nComp());
				incrementFluxRegisters(iter, fr_as_crse, fr_as_fine, expandedFluxes, lev,
							fluxScaleFactor * dt_lev);
			}
		}
	}

		if (integratorOrder_ == 2) {
			// update ghost zones [intermediate stage stored in state_new_]
			fillBoundaryConditions(state_new_[lev], state_new_[lev], lev, time + dt_lev);

			for (int i = 0; i <= 6; i++) {

				// After the interior zones have been calculated, wait for communication to finish
				if (i == 1) {
					if (lev == 0) state_old_[lev].FillBoundary_finish();
				}


			// check intermediate state validity
			AMREX_ASSERT(!state_new_[lev].contains_nan(0, state_new_[lev].nComp()));
			AMREX_ASSERT(!state_new_[lev].contains_nan()); // check ghost zones

			// advance all grids on local processor (Stage 2 of integrator)
			for (amrex::MFIter iter(state_new_[lev]); iter.isValid(); ++iter) {

				const amrex::Box &fullRange = iter.validbox(); // 'validbox' == exclude ghost zones

				amrex::Box indexRange = fullRange;
				indexRange.grow(nghost_);

				switch(i) {
					case 0: // Interior cells
						indexRange.grow(-nghost_);
						break;

					case 1:
						indexRange.growHi(0, -(fullRange.length(0)-nghost_));
						break;

					case 2:
						indexRange.growLo(0, -(fullRange.length(0)-nghost_));
						break;

					case 3:
						indexRange.growHi(1, -(fullRange.length(1)-nghost_));
						indexRange.grow(0, -nghost_);
						break;

					case 4:
						indexRange.growLo(1, -(fullRange.length(1)-nghost_));
						indexRange.grow(0, -nghost_);
						break;

					case 5:
						indexRange.growHi(2, -(fullRange.length(2)-nghost_));
						indexRange.grow(1, -nghost_);
						indexRange.grow(0, -nghost_);
						break;

					case 6:
						indexRange.growLo(2, -(fullRange.length(2)-nghost_));
						indexRange.grow(1, -nghost_);
						indexRange.grow(0, -nghost_);
						break;
				}

				auto const &stateOld = state_old_[lev].const_array(iter);
				auto const &stateInter = state_new_[lev].const_array(iter);
				auto fluxArrays = computeHydroFluxes(stateInter, indexRange, ncompHydro_);

				amrex::FArrayBox stateFinalFAB = amrex::FArrayBox(indexRange, ncompHydro_,
																amrex::The_Async_Arena());
				auto const &stateFinal = stateFinalFAB.array();
				amrex::IArrayBox redoFlag(indexRange, 1, amrex::The_Async_Arena());

				// Stage 2 of RK2-SSP
				HydroSystem<problem_t>::AddFluxesRK2(
					stateFinal, stateOld, stateInter,
					{AMREX_D_DECL(fluxArrays[0].const_array(), fluxArrays[1].const_array(),
						fluxArrays[2].const_array())},
					dt_lev, geom[lev].CellSizeArray(), indexRange, ncompHydro_,
					redoFlag.array());

				// first-order flux correction (FOFC)
				if (redoFlag.max<amrex::RunOn::Device>() != quokka::redoFlag::none) {
					// compute first-order fluxes (on the whole FAB)
					auto FOFluxArrays = computeFOHydroFluxes(stateInter, indexRange, ncompHydro_);

					for(int i = 0; i < fofcMaxIterations_; ++i) {
						if (Verbose()) {
							std::cout << "[FOFC-2] iter = "
									<< i
									<< ", ncells = "
									<< redoFlag.sum<amrex::RunOn::Device>(0)
									<< "\n";
						}

						// replace fluxes in fluxArrays with first-order fluxes at faces of flagged cells
						replaceFluxes(fluxArrays, FOFluxArrays, redoFlag, indexRange, ncompHydro_);

						// re-do RK stage update for *all* cells
						// (since neighbors of problem cells will have modified states as well)
						HydroSystem<problem_t>::AddFluxesRK2(
							stateFinal, stateOld, stateInter,
							{AMREX_D_DECL(fluxArrays[0].const_array(), fluxArrays[1].const_array(),
								fluxArrays[2].const_array())},
							dt_lev, geom[lev].CellSizeArray(), indexRange, ncompHydro_,
							redoFlag.array());

						if(redoFlag.max<amrex::RunOn::Device>() == quokka::redoFlag::none) {
							break;
						}
					}
				}

				// prevent vacuum
				HydroSystem<problem_t>::EnforcePressureFloor(densityFloor_, pressureFloor_, indexRange, stateFinal);

				// copy stateNew to state_new_[lev]
				auto const &stateNew = state_new_[lev].array(iter);
				amrex::FArrayBox stateNewFAB = amrex::FArrayBox(stateNew);
				stateNewFAB.copy<amrex::RunOn::Device>(stateFinalFAB, 0, 0, ncompHydro_);

				if (do_reflux) {
					// increment flux registers
					auto expandedFluxes = expandFluxArrays(fluxArrays, 0, state_new_[lev].nComp());
					incrementFluxRegisters(iter, fr_as_crse, fr_as_fine, expandedFluxes, lev,
								fluxScaleFactor * dt_lev);
				}
			}
		}
	}
}

template <typename problem_t>
void RadhydroSimulation<problem_t>::replaceFluxes(
	std::array<amrex::FArrayBox, AMREX_SPACEDIM> &fluxes,
    std::array<amrex::FArrayBox, AMREX_SPACEDIM> &FOfluxes,	amrex::IArrayBox &redoFlag,
	amrex::Box const &validBox, const int ncomp)
{
	BL_PROFILE("RadhydroSimulation::replaceFluxes()");

	for(int d = 0; d < fluxes.size(); ++d) { // loop over dimension
		auto &fluxFAB = fluxes.at(d);
		auto &FOfluxFAB = FOfluxes.at(d);
		array_t &flux_arr = fluxFAB.array();
		arrayconst_t &FOflux_arr = FOfluxFAB.const_array();
		amrex::Array4<const int> const &redoFlag_arr = redoFlag.const_array();

		// By convention, the fluxes are defined on the left edge of each zone,
		// i.e. flux_(i) is the flux *into* zone i through the interface on the
		// left of zone i, and -1.0*flux(i+1) is the flux *into* zone i through
		// the interface on the right of zone i.

		amrex::ParallelFor(validBox, ncomp,
			[=] AMREX_GPU_DEVICE(int i, int j, int k, int n) noexcept {
			if (redoFlag_arr(i, j, k) == quokka::redoFlag::redo) {
				// replace fluxes with first-order ones at faces of cell (i,j,k)
				flux_arr(i, j, k, n) = FOflux_arr(i, j, k, n);

				if (d == 0) { // x-dir fluxes
					flux_arr(i + 1, j, k, n) = FOflux_arr(i + 1, j, k, n);
				} else if (d == 1) { // y-dir fluxes
					flux_arr(i, j + 1, k, n) = FOflux_arr(i, j + 1, k, n);
				} else if (d == 2) { // z-dir fluxes
					flux_arr(i, j, k + 1, n) = FOflux_arr(i, j, k + 1, n);
				}
			}
		});
	}
}

template <typename problem_t>
auto RadhydroSimulation<problem_t>::expandFluxArrays(
    std::array<amrex::FArrayBox, AMREX_SPACEDIM> &fluxes, const int nstartNew, const int ncompNew)
    -> std::array<amrex::FArrayBox, AMREX_SPACEDIM>
{
	BL_PROFILE("RadhydroSimulation::expandFluxArrays()");

	// This is needed because reflux arrays must have the same number of components as
	// state_new_[lev]
	auto copyFlux = [nstartNew, ncompNew](amrex::FArrayBox const &oldFlux) {
		amrex::Box const &fluxRange = oldFlux.box();
		amrex::FArrayBox newFlux(fluxRange, ncompNew, amrex::The_Async_Arena());
		newFlux.setVal<amrex::RunOn::Device>(0.);
		// copy oldFlux (starting at 0) to newFlux (starting at nstart)
		AMREX_ASSERT(ncompNew > oldFlux.nComp());
		newFlux.copy<amrex::RunOn::Device>(oldFlux, 0, nstartNew, oldFlux.nComp());
		return newFlux;
	};
	return {AMREX_D_DECL(copyFlux(fluxes[0]), copyFlux(fluxes[1]), copyFlux(fluxes[2]))};
}

template <typename problem_t>
auto RadhydroSimulation<problem_t>::computeHydroFluxes(
    amrex::Array4<const amrex::Real> const &consVar, const amrex::Box &indexRange, const int nvars)
    -> std::array<amrex::FArrayBox, AMREX_SPACEDIM>
{
	BL_PROFILE("RadhydroSimulation::computeHydroFluxes()");

	// convert conserved to primitive variables
	amrex::Box const &ghostRange = amrex::grow(indexRange, nghost_);
	amrex::FArrayBox primVar(ghostRange, nvars, amrex::The_Async_Arena());
	HydroSystem<problem_t>::ConservedToPrimitive(consVar, primVar.array(), ghostRange);

	// compute flattening coefficients
	amrex::Box const &flatteningRange = amrex::grow(indexRange, 2); // +1 greater
	amrex::FArrayBox x1Flat(flatteningRange, 1, amrex::The_Async_Arena());
	amrex::FArrayBox x2Flat(flatteningRange, 1, amrex::The_Async_Arena());
	amrex::FArrayBox x3Flat(flatteningRange, 1, amrex::The_Async_Arena());
	AMREX_D_TERM(HydroSystem<problem_t>::template ComputeFlatteningCoefficients<FluxDir::X1>(
			primVar.array(), x1Flat.array(), flatteningRange);
		, HydroSystem<problem_t>::template ComputeFlatteningCoefficients<FluxDir::X2>(
			primVar.array(), x2Flat.array(), flatteningRange);
		, HydroSystem<problem_t>::template ComputeFlatteningCoefficients<FluxDir::X3>(
			primVar.array(), x3Flat.array(), flatteningRange); )

	// compute flux functions
	amrex::Box const &x1FluxRange = amrex::surroundingNodes(indexRange, 0);
	amrex::FArrayBox x1Flux(x1FluxRange, nvars, amrex::The_Async_Arena()); // node-centered in x
#if (AMREX_SPACEDIM >= 2)
	amrex::Box const &x2FluxRange = amrex::surroundingNodes(indexRange, 1);
	amrex::FArrayBox x2Flux(x2FluxRange, nvars, amrex::The_Async_Arena()); // node-centered in y
#endif
#if (AMREX_SPACEDIM == 3)
	amrex::Box const &x3FluxRange = amrex::surroundingNodes(indexRange, 2);
	amrex::FArrayBox x3Flux(x3FluxRange, nvars, amrex::The_Async_Arena()); // node-centered in z
#endif
	AMREX_D_TERM(hydroFluxFunction<FluxDir::X1>(primVar.array(), x1Flux,
					x1Flat.array(), x2Flat.array(), x3Flat.array(), indexRange, nvars);
		     , hydroFluxFunction<FluxDir::X2>(primVar.array(), x2Flux,
					x1Flat.array(), x2Flat.array(), x3Flat.array(), indexRange, nvars);
		     , hydroFluxFunction<FluxDir::X3>(primVar.array(), x3Flux,
					x1Flat.array(), x2Flat.array(), x3Flat.array(), indexRange, nvars); )

	return {AMREX_D_DECL(std::move(x1Flux), std::move(x2Flux), std::move(x3Flux))};
}

template <typename problem_t>
template <FluxDir DIR>
void RadhydroSimulation<problem_t>::hydroFluxFunction(
    amrex::Array4<const amrex::Real> const &primVar, amrex::FArrayBox &x1Flux,
	amrex::Array4<const amrex::Real> const &x1Flat,
	amrex::Array4<const amrex::Real> const &x2Flat,
	amrex::Array4<const amrex::Real> const &x3Flat,
    const amrex::Box &indexRange, const int nvars)
{
	int dir = 0;
	if constexpr (DIR == FluxDir::X1) {
		dir = 0;
	} else if constexpr (DIR == FluxDir::X2) {
		dir = 1;
	} else if constexpr (DIR == FluxDir::X3) {
		dir = 2;
	}

	// N.B.: A one-zone layer around the cells must be fully reconstructed for PPM.
	amrex::Box const &reconstructRange = amrex::grow(indexRange, 1);
	amrex::Box const &x1ReconstructRange = amrex::surroundingNodes(reconstructRange, dir);
	amrex::Box const &x1FluxRange = amrex::surroundingNodes(indexRange, dir);

	amrex::FArrayBox x1LeftState(x1ReconstructRange, nvars, amrex::The_Async_Arena());
	amrex::FArrayBox x1RightState(x1ReconstructRange, nvars, amrex::The_Async_Arena());

	if (reconstructionOrder_ == 3) {
		// mixed interface/cell-centered kernel
		HydroSystem<problem_t>::template ReconstructStatesPPM<DIR>(
			primVar, x1LeftState.array(), x1RightState.array(), reconstructRange,
			x1ReconstructRange, nvars);
	} else if (reconstructionOrder_ == 2) {
		// interface-centered kernel
		HydroSystem<problem_t>::template ReconstructStatesPLM<DIR>(
			primVar, x1LeftState.array(), x1RightState.array(),
			x1ReconstructRange, nvars);
	} else if (reconstructionOrder_ == 1) {
		// interface-centered kernel
		HydroSystem<problem_t>::template ReconstructStatesConstant<DIR>(
			primVar, x1LeftState.array(), x1RightState.array(),
			x1ReconstructRange, nvars);
	} else {
		amrex::Abort("Invalid reconstruction order specified!");
	}

	// cell-centered kernel
	HydroSystem<problem_t>::template FlattenShocks<DIR>(
	    primVar, x1Flat, x2Flat, x3Flat, x1LeftState.array(), x1RightState.array(),
	    reconstructRange, nvars);

	// interface-centered kernel
	HydroSystem<problem_t>::template ComputeFluxes<DIR>(
	    x1Flux.array(), x1LeftState.array(), x1RightState.array(),
		primVar, x1FluxRange);
}

template <typename problem_t>
auto RadhydroSimulation<problem_t>::computeFOHydroFluxes(
    amrex::Array4<const amrex::Real> const &consVar, const amrex::Box &indexRange, const int nvars)
    -> std::array<amrex::FArrayBox, AMREX_SPACEDIM>
{
	BL_PROFILE("RadhydroSimulation::computeFOHydroFluxes()");

	// convert conserved to primitive variables
	amrex::Box const &ghostRange = amrex::grow(indexRange, nghost_);
	amrex::FArrayBox primVar(ghostRange, nvars, amrex::The_Async_Arena());
	HydroSystem<problem_t>::ConservedToPrimitive(consVar, primVar.array(), ghostRange);

	// compute flux functions
	amrex::Box const &x1FluxRange = amrex::surroundingNodes(indexRange, 0);
	amrex::FArrayBox x1Flux(x1FluxRange, nvars, amrex::The_Async_Arena()); // node-centered in x
#if (AMREX_SPACEDIM >= 2)
	amrex::Box const &x2FluxRange = amrex::surroundingNodes(indexRange, 1);
	amrex::FArrayBox x2Flux(x2FluxRange, nvars, amrex::The_Async_Arena()); // node-centered in y
#endif
#if (AMREX_SPACEDIM == 3)
	amrex::Box const &x3FluxRange = amrex::surroundingNodes(indexRange, 2);
	amrex::FArrayBox x3Flux(x3FluxRange, nvars, amrex::The_Async_Arena()); // node-centered in z
#endif
	AMREX_D_TERM(hydroFOFluxFunction<FluxDir::X1>(primVar.array(), x1Flux, indexRange, nvars);
		       , hydroFOFluxFunction<FluxDir::X2>(primVar.array(), x2Flux, indexRange, nvars);
		       , hydroFOFluxFunction<FluxDir::X3>(primVar.array(), x3Flux, indexRange, nvars); )

	return {AMREX_D_DECL(std::move(x1Flux), std::move(x2Flux), std::move(x3Flux))};
}

template <typename problem_t>
template <FluxDir DIR>
void RadhydroSimulation<problem_t>::hydroFOFluxFunction(
    amrex::Array4<const amrex::Real> const &primVar, amrex::FArrayBox &x1Flux,
    const amrex::Box &indexRange, const int nvars)
{
	int dir = 0;
	if constexpr (DIR == FluxDir::X1) {
		dir = 0;
	} else if constexpr (DIR == FluxDir::X2) {
		dir = 1;
	} else if constexpr (DIR == FluxDir::X3) {
		dir = 2;
	}

	amrex::Box const &reconstructRange = amrex::grow(indexRange, 1);
	amrex::Box const &x1ReconstructRange = amrex::surroundingNodes(reconstructRange, dir);
	amrex::Box const &x1FluxRange = amrex::surroundingNodes(indexRange, dir);

	amrex::FArrayBox x1LeftState(x1ReconstructRange, nvars, amrex::The_Async_Arena());
	amrex::FArrayBox x1RightState(x1ReconstructRange, nvars, amrex::The_Async_Arena());

	// interface-centered kernel
	HydroSystem<problem_t>::template ReconstructStatesConstant<DIR>(
			primVar, x1LeftState.array(), x1RightState.array(),
			x1ReconstructRange, nvars);

	// interface-centered kernel
	HydroSystem<problem_t>::template ComputeFluxes<DIR>(
	    x1Flux.array(), x1LeftState.array(), x1RightState.array(),
		primVar, x1FluxRange);
}

template <typename problem_t>
void RadhydroSimulation<problem_t>::swapRadiationState(amrex::MultiFab &stateOld, amrex::MultiFab const &stateNew)
{
	// copy radiation state variables from stateNew to stateOld
	amrex::MultiFab::Copy(stateOld, stateNew, nstartHyperbolic_, nstartHyperbolic_, ncompHyperbolic_, 0);
}

template <typename problem_t>
void RadhydroSimulation<problem_t>::subcycleRadiationAtLevel(int lev, amrex::Real time,
							     amrex::Real dt_lev_hydro,
							     amrex::YAFluxRegister *fr_as_crse,
							     amrex::YAFluxRegister *fr_as_fine)
{
	// compute radiation timestep
	int nsubSteps = 0;
	amrex::Real dt_radiation = NAN;

	if (is_hydro_enabled_ && !(constantDt_ > 0.)) {
		// adjust to get integer number of substeps
		nsubSteps = computeNumberOfRadiationSubsteps(lev, dt_lev_hydro);
		dt_radiation = dt_lev_hydro / static_cast<double>(nsubSteps);
	} else { // no hydro, or using constant dt (this is necessary for radiation test problems)
		dt_radiation = dt_lev_hydro;
		nsubSteps = 1;
	}

	if (Verbose() != 0) {
		amrex::Print() << "\tRadiation substeps: " << nsubSteps << "\tdt: " << dt_radiation
			       << "\n";
	}
	AMREX_ALWAYS_ASSERT(nsubSteps >= 1);
	AMREX_ALWAYS_ASSERT(nsubSteps <= (maxSubsteps_+1));
	AMREX_ALWAYS_ASSERT(dt_radiation > 0.0);

	// perform subcycle
	auto const &dx = geom[lev].CellSizeArray();
	amrex::Real time_subcycle = time;
	for (int i = 0; i < nsubSteps; ++i) {
		if (i > 0) {
			// since we are starting a new substep, we need to copy radiation state from
			// 	new state vector to old state vector
			// (this is not necessary for the i=0 substep because we have already swapped
			//  the full hydro+radiation state vectors at the beginning of the level advance)
			swapRadiationState(state_old_[lev], state_new_[lev]);
		}

		// advance hyperbolic radiation subsystem starting from state_old_ to state_new_
		advanceRadiationSubstepAtLevel(lev, time_subcycle, dt_radiation, i, nsubSteps,
							  fr_as_crse, fr_as_fine);

		// new radiation state is stored in state_new_
		// new hydro state is stored in state_new_ (always the case during radiation update)

		// matter-radiation exchange source terms
		for (amrex::MFIter iter(state_new_[lev]); iter.isValid(); ++iter) {
			const amrex::Box &indexRange = iter.validbox();
			auto const &stateNew = state_new_[lev].array(iter);
			auto const &prob_lo = geom[lev].ProbLoArray();
			auto const &prob_hi = geom[lev].ProbHiArray();
			// update state_new_[lev] in place (updates both radiation and hydro vars)
			operatorSplitSourceTerms(stateNew, indexRange, time_subcycle, dt_radiation,
									 dx, prob_lo, prob_hi);
		}

		// new hydro+radiation state is stored in state_new_

		// update 'time_subcycle'
		time_subcycle += dt_radiation;

		// update cell update counter
		radiationCellUpdates_ += CountCells(lev); // keep track of number of cell updates
	}
}

template <typename problem_t>
void RadhydroSimulation<problem_t>::advanceRadiationSubstepAtLevel(
    int lev, amrex::Real time, amrex::Real dt_radiation, int const iter_count, int const /*nsubsteps*/,
	amrex::YAFluxRegister *fr_as_crse, amrex::YAFluxRegister *fr_as_fine)
{
	if (Verbose()) {
		amrex::Print() << "\tsubstep " << iter_count << " t = " << time << std::endl;
	}

	// get cell sizes
	auto const &dx = geom[lev].CellSizeArray();

	// We use the RK2-SSP method here. It needs two registers: one to store the old timestep,
	// and another to store the intermediate stage (which is reused for the final stage).

	// update ghost zones [old timestep]
	fillBoundaryConditions(state_old_[lev], state_old_[lev], lev, time);

	// advance all grids on local processor (Stage 1 of integrator)
	for (amrex::MFIter iter(state_new_[lev]); iter.isValid(); ++iter) {
		const amrex::Box &indexRange = iter.validbox();
		auto const &stateOld = state_old_[lev].const_array(iter);
		auto const &stateNew = state_new_[lev].array(iter);
		auto [fluxArrays, fluxDiffusiveArrays] =
			computeRadiationFluxes(stateOld, indexRange, ncompHyperbolic_, dx);

		// Stage 1 of RK2-SSP
		RadSystem<problem_t>::PredictStep(
			stateOld, stateNew,
			{AMREX_D_DECL(fluxArrays[0].array(), fluxArrays[1].array(),
				fluxArrays[2].array())},
			{AMREX_D_DECL(fluxDiffusiveArrays[0].const_array(),
				fluxDiffusiveArrays[1].const_array(),
				fluxDiffusiveArrays[2].const_array())},
			dt_radiation, dx, indexRange, ncompHyperbolic_);

		if (do_reflux) {
			// increment flux registers
			// WARNING: as written, diffusive flux correction is not compatible with reflux!!
			auto expandedFluxes =
				expandFluxArrays(fluxArrays, nstartHyperbolic_, state_new_[lev].nComp());
			incrementFluxRegisters(iter, fr_as_crse, fr_as_fine, expandedFluxes, lev,
						0.5 * dt_radiation);
		}
	}

	// update ghost zones [intermediate stage stored in state_new_]
	fillBoundaryConditions(state_new_[lev], state_new_[lev], lev, time + dt_radiation);

	// advance all grids on local processor (Stage 2 of integrator)
	for (amrex::MFIter iter(state_new_[lev]); iter.isValid(); ++iter) {
		const amrex::Box &indexRange = iter.validbox();
		auto const &stateOld = state_old_[lev].const_array(iter);
		auto const &stateInter = state_new_[lev].const_array(iter);
		auto const &stateNew = state_new_[lev].array(iter);
		auto [fluxArrays, fluxDiffusiveArrays] =
			computeRadiationFluxes(stateInter, indexRange, ncompHyperbolic_, dx);

		// Stage 2 of RK2-SSP
		RadSystem<problem_t>::AddFluxesRK2(
			stateNew, stateOld, stateInter,
			{AMREX_D_DECL(fluxArrays[0].array(), fluxArrays[1].array(),
				fluxArrays[2].array())},
			{AMREX_D_DECL(fluxDiffusiveArrays[0].const_array(),
				fluxDiffusiveArrays[1].const_array(),
				fluxDiffusiveArrays[2].const_array())},
			dt_radiation, dx, indexRange, ncompHyperbolic_);

		if (do_reflux) {
			// increment flux registers
			// WARNING: as written, diffusive flux correction is not compatible with reflux!!
			auto expandedFluxes =
				expandFluxArrays(fluxArrays, nstartHyperbolic_, state_new_[lev].nComp());
			incrementFluxRegisters(iter, fr_as_crse, fr_as_fine, expandedFluxes, lev,
						0.5 * dt_radiation);
		}
	}
}

template <typename problem_t>
void RadhydroSimulation<problem_t>::operatorSplitSourceTerms(
    amrex::Array4<amrex::Real> const &stateNew, const amrex::Box &indexRange,
	const amrex::Real time, const double dt,
	amrex::GpuArray<amrex::Real, AMREX_SPACEDIM> const &dx,
	amrex::GpuArray<amrex::Real, AMREX_SPACEDIM> const &prob_lo,
	amrex::GpuArray<amrex::Real, AMREX_SPACEDIM> const &prob_hi)
{
	amrex::FArrayBox radEnergySource(indexRange, 1,
					 amrex::The_Async_Arena()); // cell-centered scalar
	amrex::FArrayBox advectionFluxes(indexRange, 3,
					 amrex::The_Async_Arena()); // cell-centered vector

	radEnergySource.setVal<amrex::RunOn::Device>(0.);
	advectionFluxes.setVal<amrex::RunOn::Device>(0.);

	// cell-centered radiation energy source
	RadSystem<problem_t>::SetRadEnergySource(radEnergySource.array(), indexRange,
						 dx, prob_lo, prob_hi, time + dt);

	// cell-centered source terms
	RadSystem<problem_t>::AddSourceTerms(stateNew, radEnergySource.const_array(),
					     advectionFluxes.const_array(), indexRange, dt);
}

template <typename problem_t>
auto RadhydroSimulation<problem_t>::computeRadiationFluxes(
    amrex::Array4<const amrex::Real> const &consVar, const amrex::Box &indexRange, const int nvars,
    amrex::GpuArray<amrex::Real, AMREX_SPACEDIM> dx)
    -> std::tuple<std::array<amrex::FArrayBox, AMREX_SPACEDIM>,
		  std::array<amrex::FArrayBox, AMREX_SPACEDIM>>
{
	amrex::Box const &x1FluxRange = amrex::surroundingNodes(indexRange, 0);
	amrex::FArrayBox x1Flux(x1FluxRange, nvars, amrex::The_Async_Arena()); // node-centered in x
	amrex::FArrayBox x1FluxDiffusive(x1FluxRange, nvars, amrex::The_Async_Arena());
#if (AMREX_SPACEDIM >= 2)
	amrex::Box const &x2FluxRange = amrex::surroundingNodes(indexRange, 1);
	amrex::FArrayBox x2Flux(x2FluxRange, nvars, amrex::The_Async_Arena()); // node-centered in y
	amrex::FArrayBox x2FluxDiffusive(x2FluxRange, nvars, amrex::The_Async_Arena());
#endif
#if (AMREX_SPACEDIM == 3)
	amrex::Box const &x3FluxRange = amrex::surroundingNodes(indexRange, 2);
	amrex::FArrayBox x3Flux(x3FluxRange, nvars, amrex::The_Async_Arena()); // node-centered in z
	amrex::FArrayBox x3FluxDiffusive(x3FluxRange, nvars, amrex::The_Async_Arena());
#endif

	AMREX_D_TERM(
	    fluxFunction<FluxDir::X1>(consVar, x1Flux, x1FluxDiffusive, indexRange, nvars, dx);
	    , fluxFunction<FluxDir::X2>(consVar, x2Flux, x2FluxDiffusive, indexRange, nvars, dx);
	    , fluxFunction<FluxDir::X3>(consVar, x3Flux, x3FluxDiffusive, indexRange, nvars, dx);)

	std::array<amrex::FArrayBox, AMREX_SPACEDIM> fluxArrays = {
	    AMREX_D_DECL(std::move(x1Flux), std::move(x2Flux), std::move(x3Flux))};
	std::array<amrex::FArrayBox, AMREX_SPACEDIM> fluxDiffusiveArrays{AMREX_D_DECL(
	    std::move(x1FluxDiffusive), std::move(x2FluxDiffusive), std::move(x3FluxDiffusive))};

	return std::make_tuple(std::move(fluxArrays), std::move(fluxDiffusiveArrays));
}

template <typename problem_t>
template <FluxDir DIR>
void RadhydroSimulation<problem_t>::fluxFunction(amrex::Array4<const amrex::Real> const &consState,
						 amrex::FArrayBox &x1Flux,
						 amrex::FArrayBox &x1FluxDiffusive,
						 const amrex::Box &indexRange, const int nvars,
						 amrex::GpuArray<amrex::Real, AMREX_SPACEDIM> dx)
{
	int dir = 0;
	if constexpr (DIR == FluxDir::X1) {
		dir = 0;
	} else if constexpr (DIR == FluxDir::X2) {
		dir = 1;
	} else if constexpr (DIR == FluxDir::X3) {
		dir = 2;
	}

	// extend box to include ghost zones
	amrex::Box const &ghostRange = amrex::grow(indexRange, nghost_);
	// N.B.: A one-zone layer around the cells must be fully reconstructed in order for PPM to
	// work.
	amrex::Box const &reconstructRange = amrex::grow(indexRange, 1);
	amrex::Box const &x1ReconstructRange = amrex::surroundingNodes(reconstructRange, dir);

	amrex::FArrayBox primVar(ghostRange, nvars, amrex::The_Async_Arena());
	amrex::FArrayBox x1LeftState(x1ReconstructRange, nvars, amrex::The_Async_Arena());
	amrex::FArrayBox x1RightState(x1ReconstructRange, nvars, amrex::The_Async_Arena());

	// cell-centered kernel
	RadSystem<problem_t>::ConservedToPrimitive(consState, primVar.array(), ghostRange);

	if (radiationReconstructionOrder_ == 3) {
		// mixed interface/cell-centered kernel
		RadSystem<problem_t>::template ReconstructStatesPPM<DIR>(
	    	primVar.array(), x1LeftState.array(), x1RightState.array(), reconstructRange,
	    	x1ReconstructRange, nvars);
	} else if (radiationReconstructionOrder_ == 2) {
		// PLM and donor cell are interface-centered kernels
		RadSystem<problem_t>::template ReconstructStatesPLM<DIR>(
	    	primVar.array(), x1LeftState.array(), x1RightState.array(), x1ReconstructRange, nvars);
	} else if (radiationReconstructionOrder_ == 1) {
		RadSystem<problem_t>::template ReconstructStatesConstant<DIR>(
			primVar.array(), x1LeftState.array(), x1RightState.array(), x1ReconstructRange,
			nvars);
	} else {
		amrex::Abort("Invalid reconstruction order for radiation variables! Aborting...");
	}

	// interface-centered kernel
	amrex::Box const &x1FluxRange = amrex::surroundingNodes(indexRange, dir);
	RadSystem<problem_t>::template ComputeFluxes<DIR>(x1Flux.array(), x1FluxDiffusive.array(),
							  x1LeftState.array(), x1RightState.array(),
							  x1FluxRange, consState,
							  dx); // watch out for argument order!!
}

#endif // RADIATION_SIMULATION_HPP_<|MERGE_RESOLUTION|>--- conflicted
+++ resolved
@@ -586,14 +586,11 @@
 			// prevent vacuum
 			HydroSystem<problem_t>::EnforcePressureFloor(densityFloor_, pressureFloor_, indexRange, stateNew);
 
-<<<<<<< HEAD
-=======
 			// copy stateNew to state_new_[lev]
 			auto const &stateNew = state_new_[lev].array(iter);
 			amrex::FArrayBox stateNewFAB = amrex::FArrayBox(stateNew);
 			stateNewFAB.copy<amrex::RunOn::Device>(stateFinalFAB, 0, 0, ncompHydro_);
 
->>>>>>> cb629167
 			if (do_reflux) {
 				// increment flux registers
 				auto expandedFluxes = expandFluxArrays(fluxArrays, 0, state_new_[lev].nComp());
