#ifndef RADIATION_SIMULATION_HPP_ // NOLINT
#define RADIATION_SIMULATION_HPP_
//==============================================================================
// TwoMomentRad - a radiation transport library for patch-based AMR codes
// Copyright 2020 Benjamin Wibking.
// Released under the MIT license. See LICENSE file included in the GitHub repo.
//==============================================================================
/// \file RadhydroSimulation.hpp
/// \brief Implements classes and functions to organise the overall setup,
/// timestepping, solving, and I/O of a simulation for radiation moments.

#include <array>
#include <climits>
#include <limits>
#include <string>
#include <tuple>
#include <utility>
#include <unistd.h>

#include "AMReX_FabArray.H"
#include "AMReX_GpuControl.H"
#include "AMReX_IArrayBox.H"
#include "AMReX_IndexType.H"
#include "AMReX.H"
#include "AMReX_Algorithm.H"
#include "AMReX_Arena.H"
#include "AMReX_Array.H"
#include "AMReX_Array4.H"
#include "AMReX_BCRec.H"
#include "AMReX_BLassert.H"
#include "AMReX_Box.H"
#include "AMReX_FArrayBox.H"
#include "AMReX_FabArrayUtility.H"
#include "AMReX_FabFactory.H"
#include "AMReX_Geometry.H"
#include "AMReX_GpuQualifiers.H"
#include "AMReX_IntVect.H"
#include "AMReX_MultiFab.H"
#include "AMReX_MultiFabUtil.H"
#include "AMReX_PhysBCFunct.H"
#include "AMReX_Print.H"
#include "AMReX_REAL.H"
#include "AMReX_Utility.H"
#include "AMReX_YAFluxRegister.H"

#include "CloudyCooling.hpp"
#include "hyperbolic_system.hpp"
#include "hydro_system.hpp"
#include "radiation_system.hpp"
#include "simulation.hpp"

#include <omp.h>
#include <chrono>
#include <AMReX_ParallelDescriptor.H>

// Simulation class should be initialized only once per program (i.e., is a singleton)
template <typename problem_t> class RadhydroSimulation : public AMRSimulation<problem_t>
{
      public:
	using AMRSimulation<problem_t>::state_old_;
	using AMRSimulation<problem_t>::state_new_;
	using AMRSimulation<problem_t>::max_signal_speed_;

	using AMRSimulation<problem_t>::ncomp_;
	using AMRSimulation<problem_t>::nghost_;
	using AMRSimulation<problem_t>::areInitialConditionsDefined_;
	using AMRSimulation<problem_t>::boundaryConditions_;
	using AMRSimulation<problem_t>::componentNames_;
	using AMRSimulation<problem_t>::fillBoundaryConditions;
	using AMRSimulation<problem_t>::geom;
	using AMRSimulation<problem_t>::flux_reg_;
	using AMRSimulation<problem_t>::incrementFluxRegisters;
	using AMRSimulation<problem_t>::finest_level;
	using AMRSimulation<problem_t>::finestLevel;
	using AMRSimulation<problem_t>::do_reflux;
	using AMRSimulation<problem_t>::Verbose;
	using AMRSimulation<problem_t>::constantDt_;
	using AMRSimulation<problem_t>::boxArray;
	using AMRSimulation<problem_t>::DistributionMap;
	using AMRSimulation<problem_t>::cellUpdates_;
	using AMRSimulation<problem_t>::CountCells;
	using AMRSimulation<problem_t>::WriteCheckpointFile;

	std::vector<double> t_vec_;
	std::vector<double> Trad_vec_;
	std::vector<double> Tgas_vec_;

	cloudy_tables cloudyTables{};

	static constexpr int nvarTotal_ = RadSystem<problem_t>::nvar_;
	static constexpr int ncompHydro_ = HydroSystem<problem_t>::nvar_; // hydro
	static constexpr int ncompHyperbolic_ = RadSystem<problem_t>::nvarHyperbolic_;
	static constexpr int nstartHyperbolic_ = RadSystem<problem_t>::nstartHyperbolic_;

	amrex::Real radiationCflNumber_ = 0.3;
	int maxSubsteps_ = 10; // maximum number of radiation subcycles per hydro step
	bool is_hydro_enabled_ = false;
	bool is_radiation_enabled_ = true;
	bool computeReferenceSolution_ = false;
	amrex::Real errorNorm_ = NAN;
	amrex::Real densityFloor_ = 0.;
	amrex::Real pressureFloor_ = 0.;
	int fofcMaxIterations_ = 3; // maximum number of flux correction iterations -- only 1 is needed in almost all cases, but in rare cases a second iteration is needed

	int integratorOrder_ = 2; // 1 == forward Euler; 2 == RK2-SSP (default)
	int reconstructionOrder_ = 3; // 1 == donor cell; 2 == PLM; 3 == PPM (default)
	int radiationReconstructionOrder_ = 3; // 1 == donor cell; 2 == PLM; 3 == PPM (default)

	amrex::Long radiationCellUpdates_ = 0; // total number of radiation cell-updates

	// member functions

	explicit RadhydroSimulation(amrex::Vector<amrex::BCRec> &boundaryConditions,
		bool allocateRadVars = true)
	    : AMRSimulation<problem_t>(boundaryConditions, getNumVars(allocateRadVars))
	{
		std::vector<std::string> hydroNames = {"gasDensity", "x-GasMomentum", "y-GasMomentum",
				   							   "z-GasMomentum", "gasEnergy", "gasInternalEnergy"};
		std::vector<std::string> radNames = {"radEnergy", "x-RadFlux", "y-RadFlux", "z-RadFlux"};
		std::vector<std::string> scalarNames = getScalarVariableNames();

		componentNames_.insert(componentNames_.end(), hydroNames.begin(), hydroNames.end());
		componentNames_.insert(componentNames_.end(), scalarNames.begin(), scalarNames.end());
		
		if (allocateRadVars) {
			componentNames_.insert(componentNames_.end(), radNames.begin(), radNames.end());
		}
	}

	[[nodiscard]] auto getScalarVariableNames() const -> std::vector<std::string>;
	[[nodiscard]] auto getNumVars(bool allocateRadVars) const -> int;

	void checkHydroStates(amrex::MultiFab &mf, char const *file, int line);
	void computeMaxSignalLocal(int level) override;
	void setInitialConditionsAtLevel(int level) override;
	void advanceSingleTimestepAtLevel(int lev, amrex::Real time, amrex::Real dt_lev,
									  int ncycle) override;
	void computeAfterTimestep() override;
	void computeAfterLevelAdvance(int lev, amrex::Real time,
								 amrex::Real dt_lev, int /*ncycle*/);
	void computeAfterEvolve(amrex::Vector<amrex::Real> &initSumCons) override;
	void computeReferenceSolution(amrex::MultiFab &ref,
		amrex::GpuArray<amrex::Real, AMREX_SPACEDIM> const &dx,
    	amrex::GpuArray<amrex::Real, AMREX_SPACEDIM> const &prob_lo);

	// compute derived variables
	void ComputeDerivedVar(int lev, std::string const &dname, amrex::MultiFab &mf, int ncomp) const override;

	// fix-up states
	void FixupState(int level) override;

	// tag cells for refinement
	void ErrorEst(int lev, amrex::TagBoxArray &tags, amrex::Real time, int ngrow) override;

	auto expandFluxArrays(std::array<amrex::FArrayBox, AMREX_SPACEDIM> &fluxes, int nstartNew,
			      int ncompNew) -> std::array<amrex::FArrayBox, AMREX_SPACEDIM>;

	void advanceHydroAtLevel(int lev, amrex::Real time, amrex::Real dt_lev,
				 amrex::YAFluxRegister *fr_as_crse,
				 amrex::YAFluxRegister *fr_as_fine);

	// radiation subcycle
	void swapRadiationState(amrex::MultiFab &stateOld, amrex::MultiFab const &stateNew);
	auto computeNumberOfRadiationSubsteps(int lev, amrex::Real dt_lev_hydro) -> int;
	void advanceRadiationSubstepAtLevel(int lev, amrex::Real time,
						   amrex::Real dt_radiation, int iter_count, int nsubsteps,
						   amrex::YAFluxRegister *fr_as_crse,
						   amrex::YAFluxRegister *fr_as_fine);
	void subcycleRadiationAtLevel(int lev, amrex::Real time, amrex::Real dt_lev_hydro,
				      amrex::YAFluxRegister *fr_as_crse,
				      amrex::YAFluxRegister *fr_as_fine);

	void operatorSplitSourceTerms(amrex::Array4<amrex::Real> const &stateNew,
			const amrex::Box &indexRange, amrex::Real time, double dt,
			amrex::GpuArray<amrex::Real, AMREX_SPACEDIM> const &dx,
			amrex::GpuArray<amrex::Real, AMREX_SPACEDIM> const &prob_lo,
			amrex::GpuArray<amrex::Real, AMREX_SPACEDIM> const &prob_hi);

	auto computeRadiationFluxes(amrex::Array4<const amrex::Real> const &consVar,
				    const amrex::Box &indexRange, int nvars,
				    amrex::GpuArray<amrex::Real, AMREX_SPACEDIM> dx)
	    -> std::tuple<std::array<amrex::FArrayBox, AMREX_SPACEDIM>,
			  std::array<amrex::FArrayBox, AMREX_SPACEDIM>>;

	auto computeHydroFluxes(amrex::Array4<const amrex::Real> const &consVar,
				const amrex::Box &indexRange, int nvars)
	    -> std::array<amrex::FArrayBox, AMREX_SPACEDIM>;

	auto computeFOHydroFluxes(amrex::Array4<const amrex::Real> const &consVar,
				const amrex::Box &indexRange, int nvars)
    	-> std::array<amrex::FArrayBox, AMREX_SPACEDIM>;

	void computeInternalEnergyUpdate(amrex::Array4<const amrex::Real> const &consVarOld,
				amrex::Array4<amrex::Real> const &consVarNew, const amrex::Box &indexRange,
				const int nvars, amrex::GpuArray<amrex::Real, AMREX_SPACEDIM> const &dx,
				amrex::Real const dt);

	template <FluxDir DIR>
	void fluxFunction(amrex::Array4<const amrex::Real> const &consState,
			  amrex::FArrayBox &x1Flux, amrex::FArrayBox &x1FluxDiffusive,
			  const amrex::Box &indexRange, int nvars,
			  amrex::GpuArray<amrex::Real, AMREX_SPACEDIM> dx);

	template <FluxDir DIR>
	void hydroFluxFunction(amrex::Array4<const amrex::Real> const &primVar,
			  amrex::Array4<const amrex::Real> const &consVar,
			  amrex::FArrayBox &x1Flux,
			  amrex::Array4<const amrex::Real> const &x1Flat,
			  amrex::Array4<const amrex::Real> const &x2Flat,
			  amrex::Array4<const amrex::Real> const &x3Flat,
    		  const amrex::Box &indexRange, int nvars);

	template <FluxDir DIR>
	void hydroFOFluxFunction(amrex::Array4<const amrex::Real> const &primVar,
				amrex::Array4<const amrex::Real> const &consVar,
				amrex::FArrayBox &x1Flux,
				const amrex::Box &indexRange, int nvars);
	
	void replaceFluxes(std::array<amrex::FArrayBox, AMREX_SPACEDIM> &fluxes,
			  std::array<amrex::FArrayBox, AMREX_SPACEDIM> &FOfluxes,
			  amrex::IArrayBox &redoFlag, amrex::Box const &validBox, int ncomp);
};

template <typename problem_t>
auto RadhydroSimulation<problem_t>::getScalarVariableNames() const -> std::vector<std::string> {
	// return vector of names for the passive scalars
	// this can be specialized by the user to provide more descriptive names
	// (these names are used to label the variables in the plotfiles)

	std::vector<std::string> names;
	int nscalars = HydroSystem<problem_t>::nscalars_;
	names.reserve(nscalars);
	for(int n = 0; n < nscalars; ++n) {
		// write string 'scalar_1', etc.
		names.push_back(fmt::format("scalar_{}", n));
	}
	return names;
}

template <typename problem_t>
auto RadhydroSimulation<problem_t>::getNumVars(bool allocateRadVars) const -> int {
	// return the number of cell-centered variables to be allocated
	// in the state_new_ and state_old_ multifabs

	int nvars = 0;
	if (allocateRadVars) {
		nvars = RadSystem<problem_t>::nvar_; // includes hydro vars
	} else {
		nvars = HydroSystem<problem_t>::nvar_; // includes hydro + scalars only
	}
	return nvars;
}

template <typename problem_t>
auto RadhydroSimulation<problem_t>::computeNumberOfRadiationSubsteps(int lev, amrex::Real dt_lev_hydro) -> int
{
	// compute radiation timestep
	auto const &dx = geom[lev].CellSizeArray();
	amrex::Real c_hat = RadSystem<problem_t>::c_hat_;
	amrex::Real dx_min = std::min({AMREX_D_DECL(dx[0], dx[1], dx[2])});
	amrex::Real dtrad_tmp = radiationCflNumber_ * (dx_min / c_hat);
	int nsubSteps = std::ceil(dt_lev_hydro / dtrad_tmp);
	return nsubSteps;
}

template <typename problem_t>
void RadhydroSimulation<problem_t>::computeMaxSignalLocal(int const level)
{
	BL_PROFILE("RadhydroSimulation::computeMaxSignalLocal()");

	// hydro: loop over local grids, compute CFL timestep
	for (amrex::MFIter iter(state_new_[level]); iter.isValid(); ++iter) {
		const amrex::Box &indexRange = iter.validbox();
		auto const &stateNew = state_new_[level].const_array(iter);
		auto const &maxSignal = max_signal_speed_[level].array(iter);

		if (is_hydro_enabled_ && !(is_radiation_enabled_)) {
			// hydro only
			HydroSystem<problem_t>::ComputeMaxSignalSpeed(stateNew, maxSignal,
								      indexRange);
		} else if (is_radiation_enabled_) {
			// radiation hydro, or radiation only
			RadSystem<problem_t>::ComputeMaxSignalSpeed(stateNew, maxSignal,
								    indexRange);
			if (is_hydro_enabled_) {
				auto maxSignalHydroFAB = amrex::FArrayBox(indexRange);
				auto const &maxSignalHydro = maxSignalHydroFAB.array();
				HydroSystem<problem_t>::ComputeMaxSignalSpeed(stateNew, maxSignalHydro, indexRange);
				const int maxSubsteps = maxSubsteps_;
				// ensure that we use the smaller of the two timesteps
				amrex::ParallelFor(indexRange, [=] AMREX_GPU_DEVICE (int i, int j, int k) noexcept {
					amrex::Real const maxSignalRadiation = maxSignal(i,j,k) / static_cast<double>(maxSubsteps);
					maxSignal(i, j, k) = std::max(maxSignalRadiation, maxSignalHydro(i, j, k));
				});
			}
		} else {
			// no physics modules enabled, why are we running?
			amrex::Abort("At least one of hydro or radiation must be enabled! Cannot "
				     "compute a time step.");
		}
	}
}

#if !defined(NDEBUG)
#define CHECK_HYDRO_STATES(mf) checkHydroStates(mf, __FILE__, __LINE__)
#else
#define CHECK_HYDRO_STATES(mf) 
#endif

template <typename problem_t>
void RadhydroSimulation<problem_t>::checkHydroStates(amrex::MultiFab &mf, char const *file, int line)
{
	BL_PROFILE("RadhydroSimulation::checkHydroStates()");

	for (amrex::MFIter iter(mf); iter.isValid(); ++iter) {
		const amrex::Box &indexRange = iter.validbox();
		auto const &state = mf.const_array(iter);
		if(!HydroSystem<problem_t>::CheckStatesValid(indexRange, state)) {
			amrex::Print() << "Hydro states invalid (" + std::string(file) + ":" + std::to_string(line) + ")\n";
			amrex::Print() << "Writing checkpoint for debugging...\n";
			amrex::MFIter::allowMultipleMFIters(true);
			WriteCheckpointFile();
			amrex::Abort("Hydro states invalid (" + std::string(file) + ":" + std::to_string(line) + ")");
		}
	}
}

template <typename problem_t>
void RadhydroSimulation<problem_t>::setInitialConditionsAtLevel(int level)
{
	// do nothing -- user should implement using problem-specific template specialization
}

template <typename problem_t> void RadhydroSimulation<problem_t>::computeAfterTimestep()
{
	// do nothing -- user should implement if desired
}

template <typename problem_t>
void RadhydroSimulation<problem_t>::computeAfterLevelAdvance(int lev, amrex::Real time,
								 amrex::Real dt_lev, int ncycle)
{
	// user should implement if desired
}

template <typename problem_t>
void RadhydroSimulation<problem_t>::ComputeDerivedVar(int lev, std::string const &dname,
								amrex::MultiFab &mf, const int ncomp) const
{
	// compute derived variables and save in 'mf' -- user should implement
}

template <typename problem_t>
void RadhydroSimulation<problem_t>::ErrorEst(int lev, amrex::TagBoxArray &tags,
					     amrex::Real /*time*/, int /*ngrow*/)
{
	// tag cells for refinement -- user should implement
}

template <typename problem_t>
void RadhydroSimulation<problem_t>::computeReferenceSolution(amrex::MultiFab &ref,
	amrex::GpuArray<amrex::Real, AMREX_SPACEDIM> const &dx,
    amrex::GpuArray<amrex::Real, AMREX_SPACEDIM> const &prob_lo)
{
	// user should implement
}

template <typename problem_t>
void RadhydroSimulation<problem_t>::computeAfterEvolve(amrex::Vector<amrex::Real> &initSumCons)
{
	amrex::GpuArray<amrex::Real, AMREX_SPACEDIM> const &dx0 = geom[0].CellSizeArray();
	amrex::Real const vol = AMREX_D_TERM(dx0[0], *dx0[1], *dx0[2]);

	// check conservation of total energy
	amrex::Real const Egas0 = initSumCons[RadSystem<problem_t>::gasEnergy_index];
	amrex::Real const Egas = state_new_[0].sum(RadSystem<problem_t>::gasEnergy_index) * vol;

	amrex::Real Etot0 = NAN;
	amrex::Real Etot = NAN;
	if (is_radiation_enabled_) {
		amrex::Real const Erad0 = initSumCons[RadSystem<problem_t>::radEnergy_index];
		Etot0 = Egas0 + (RadSystem<problem_t>::c_light_ / RadSystem<problem_t>::c_hat_) * Erad0;
		amrex::Real const Erad = state_new_[0].sum(RadSystem<problem_t>::radEnergy_index) * vol;
		Etot = Egas + (RadSystem<problem_t>::c_light_ / RadSystem<problem_t>::c_hat_) * Erad;
	} else {
		Etot0 = Egas0;
		Etot = Egas;
	}

	amrex::Real const abs_err = (Etot - Etot0);
	amrex::Real const rel_err = abs_err / Etot0;

	amrex::Print() << "\nInitial gas+radiation energy = " << Etot0 << std::endl;
	amrex::Print() << "Final gas+radiation energy = " << Etot << std::endl;
	amrex::Print() << "\tabsolute conservation error = " << abs_err << std::endl;
	amrex::Print() << "\trelative conservation error = " << rel_err << std::endl;
	amrex::Print() << std::endl;

	if (computeReferenceSolution_) {
		// compute reference solution
		const int ncomp = state_new_[0].nComp();
		const int nghost = state_new_[0].nGrow();
		amrex::MultiFab state_ref_level0(boxArray(0), DistributionMap(0), ncomp, nghost);
		computeReferenceSolution(state_ref_level0, geom[0].CellSizeArray(), geom[0].ProbLoArray());

		// compute error norm
		amrex::MultiFab residual(boxArray(0), DistributionMap(0), ncomp, nghost);
		amrex::MultiFab::Copy(residual, state_ref_level0, 0, 0, ncomp, nghost);
		amrex::MultiFab::Saxpy(residual, -1., state_new_[0], 0, 0, ncomp, nghost);

		amrex::Real sol_norm = 0.;
		amrex::Real err_norm = 0.;
		// compute rms of each component
		for (int n = 0; n < ncomp; ++n) {
			sol_norm += std::pow(state_ref_level0.norm1(n), 2);
			err_norm += std::pow(residual.norm1(n), 2);
		}
		sol_norm = std::sqrt(sol_norm);
		err_norm = std::sqrt(err_norm);

		const double rel_error = err_norm / sol_norm;
		errorNorm_ = rel_error;
		amrex::Print() << "Relative rms L1 error norm = " << rel_error << std::endl;
	}
	amrex::Print() << std::endl;

	// compute average number of radiation subcycles per timestep
	double const avg_rad_subcycles = static_cast<double>(radiationCellUpdates_) / static_cast<double>(cellUpdates_);
	amrex::Print() << "avg. num. of radiation subcycles = " << avg_rad_subcycles << std::endl;
	amrex::Print() << std::endl;
}

template <typename problem_t>
void RadhydroSimulation<problem_t>::advanceSingleTimestepAtLevel(int lev, amrex::Real time,
								 amrex::Real dt_lev, int ncycle)
{
	BL_PROFILE("RadhydroSimulation::advanceSingleTimestepAtLevel()");

	// get flux registers
	amrex::YAFluxRegister *fr_as_crse = nullptr;
	amrex::YAFluxRegister *fr_as_fine = nullptr;
	if (do_reflux != 0) {
		if (lev < finestLevel()) {
			fr_as_crse = flux_reg_[lev + 1].get();
			fr_as_crse->reset();
		}
		if (lev > 0) {
			fr_as_fine = flux_reg_[lev].get();
		}
	}

	// since we are starting a new timestep, need to swap old and new state vectors
	std::swap(state_old_[lev], state_new_[lev]);

	// check hydro states before update (this can be caused by the flux register!)
	CHECK_HYDRO_STATES(state_old_[lev]);

	// advance hydro
	if (is_hydro_enabled_) {
		advanceHydroAtLevel(lev, time, dt_lev, fr_as_crse, fr_as_fine);
	} else {
		// copy hydro vars from state_old_ to state_new_
		// (otherwise radiation update will be wrong!)
		amrex::MultiFab::Copy(state_new_[lev], state_old_[lev], 0, 0, ncompHydro_, 0);
	}

	// check hydro states after hydro update
	CHECK_HYDRO_STATES(state_new_[lev]);
	
	// subcycle radiation
	if (is_radiation_enabled_) {
		subcycleRadiationAtLevel(lev, time, dt_lev, fr_as_crse, fr_as_fine);
	}

	// check hydro states after radiation update
	CHECK_HYDRO_STATES(state_new_[lev]);

	// compute any operator-split terms here (user-defined)
	computeAfterLevelAdvance(lev, time, dt_lev, ncycle);

	// check hydro states after user work
	CHECK_HYDRO_STATES(state_new_[lev]);

	// check state validity
	AMREX_ASSERT(!state_new_[lev].contains_nan(0, state_new_[lev].nComp()));
	AMREX_ASSERT(!state_new_[lev].contains_nan()); // check ghost zones
}

// fix-up any unphysical states created by AMR operations
// (e.g., caused by the flux register or from interpolation)
template <typename problem_t>
void RadhydroSimulation<problem_t>::FixupState(int lev)
{
	BL_PROFILE("RadhydroSimulation::FixupState()");

	for (amrex::MFIter iter(state_new_[lev]); iter.isValid(); ++iter) {
		const amrex::Box &indexRange = iter.fabbox(); // include ghost zones!
		auto const &stateNew = state_new_[lev].array(iter);
		auto const &stateOld = state_old_[lev].array(iter);

		// fix hydro state
		HydroSystem<problem_t>::EnforcePressureFloor(densityFloor_, pressureFloor_, indexRange, stateNew);
		HydroSystem<problem_t>::EnforcePressureFloor(densityFloor_, pressureFloor_, indexRange, stateOld);
	}
}

template <typename problem_t>
void RadhydroSimulation<problem_t>::advanceHydroAtLevel(int lev, amrex::Real time,
							amrex::Real dt_lev,
							amrex::YAFluxRegister *fr_as_crse,
							amrex::YAFluxRegister *fr_as_fine)
{
	BL_PROFILE("RadhydroSimulation::advanceHydroAtLevel()");

	amrex::Real fluxScaleFactor = NAN;
	if (integratorOrder_ == 2) {
		fluxScaleFactor = 0.5;
	} else if (integratorOrder_ == 1) {
		fluxScaleFactor = 1.0;
	}

  std::chrono::steady_clock::time_point begin = std::chrono::steady_clock::now();

  amrex::MFIter::allowMultipleMFIters(true);

  #pragma omp parallel sections
  {
    #pragma omp section
    {
      AMREX_CUDA_SAFE_CALL(cudaSetDevice(amrex::Gpu::Device::deviceId()));
      //  update ghost zones [old timestep]
      fillBoundaryConditions(state_old_[lev], state_old_[lev], lev, time);
      // check state validity
      AMREX_ASSERT(!state_old_[lev].contains_nan(0, state_old_[lev].nComp()));
      AMREX_ASSERT(!state_old_[lev].contains_nan()); // check ghost cells

      for (amrex::MFIter iter(state_new_[lev]); iter.isValid(); ++iter) {
        const amrex::Box &realZones = iter.validbox(); // 'validbox' == exclude ghost zones

          //6 should be 2*ndims
        for (int i=1; i<=AMREX_SPACEDIM*2; ++i) {
          amrex::Box computeRange = realZones;

          computeRange.grow(nghost_);

          switch(i) {
            case 1:
              computeRange.growHi(0, -(computeRange.length(0)-nghost_));
              break;

            case 2:
              computeRange.growLo(0, -(computeRange.length(0)-nghost_));
              break;

            case 3:
              computeRange.growHi(1, -(computeRange.length(1)-nghost_));
              computeRange.grow(0, -nghost_);
              break;

            case 4:
              computeRange.growLo(1, -(computeRange.length(1)-nghost_));
              computeRange.grow(0, -nghost_);
              break;

            case 5:
              computeRange.growHi(2, -(computeRange.length(2)-nghost_));
              computeRange.grow(1, -nghost_);
              computeRange.grow(0, -nghost_);
              break;

            case 6:
              computeRange.growLo(2, -(computeRange.length(2)-nghost_));
              computeRange.grow(1, -nghost_);
              computeRange.grow(0, -nghost_);
              break;
          }

          auto const &stateOld = state_old_[lev].const_array(iter);
          auto const &stateNew = state_new_[lev].array(iter);
          auto fluxArrays = computeHydroFluxes(stateOld, computeRange, ncompHydro_);

          // temporary FAB for RK stage
          amrex::IArrayBox redoFlag(computeRange, 1, amrex::The_Async_Arena());

          // Stage 1 of RK2-SSP
          HydroSystem<problem_t>::PredictStep(
              stateOld, stateNew,
              {AMREX_D_DECL(fluxArrays[0].const_array(), fluxArrays[1].const_array(),
                fluxArrays[2].const_array())},
              dt_lev, geom[lev].CellSizeArray(), computeRange, ncompHydro_,
            redoFlag.array());

#if 0
          // first-order flux correction (FOFC)
          if (redoFlag.max<amrex::RunOn::Device>() != quokka::redoFlag::none) {
            // compute first-order fluxes (on the whole FAB)
            auto FOFluxArrays = computeFOHydroFluxes(stateOld, computeRange, ncompHydro_);

            for(int i = 0; i < fofcMaxIterations_; ++i) {
              if (Verbose()) {
                std::cout << "[FOFC-1] iter = "
                      << i
                      << ", ncells = "
                      << redoFlag.sum<amrex::RunOn::Device>(0)
                      << "\n";
              }

              // replace fluxes in fluxArrays with first-order fluxes at faces of flagged cells
              replaceFluxes(fluxArrays, FOFluxArrays, redoFlag, computeRange, ncompHydro_);

              // re-do RK stage update for *all* cells
              // (since neighbors of problem cells will have modified states as well)
              HydroSystem<problem_t>::PredictStep(
                stateOld, stateNew,
                {AMREX_D_DECL(fluxArrays[0].const_array(), fluxArrays[1].const_array(),
                  fluxArrays[2].const_array())},
                dt_lev, geom[lev].CellSizeArray(), computeRange, ncompHydro_,
                redoFlag.array());

              if(redoFlag.max<amrex::RunOn::Device>() == quokka::redoFlag::none) {
                break;
              }
            }
          }
#endif

          // prevent vacuum
          HydroSystem<problem_t>::EnforcePressureFloor(densityFloor_, pressureFloor_, computeRange, stateNew);

          if (do_reflux) {
            // increment flux registers
            auto expandedFluxes = expandFluxArrays(fluxArrays, 0, state_new_[lev].nComp());
            incrementFluxRegisters(iter, fr_as_crse, fr_as_fine, expandedFluxes, lev,
                      fluxScaleFactor * dt_lev);
          }
        }
      }
   }

    #pragma omp section
    {
      AMREX_CUDA_SAFE_CALL(cudaSetDevice(amrex::Gpu::Device::deviceId()));
      // DO INTERIORS
      // advance all grids on local processor (Stage 1 of integrator)
      for (amrex::MFIter iter(state_new_[lev]); iter.isValid(); ++iter) {

        const amrex::Box &realZones = iter.validbox(); // 'validbox' == exclude ghost zones
        amrex::Box indexRange = realZones;

        indexRange.grow(-nghost_); // Only work on "interior" cells

        auto const &stateOld = state_old_[lev].const_array(iter);
        auto const &stateNew = state_new_[lev].array(iter);
        auto fluxArrays = computeHydroFluxes(stateOld, indexRange, ncompHydro_);

        // temporary FAB for RK stage
        amrex::IArrayBox redoFlag(indexRange, 1, amrex::The_Async_Arena());

        // Stage 1 of RK2-SSP
        HydroSystem<problem_t>::PredictStep(
            stateOld, stateNew,
            {AMREX_D_DECL(fluxArrays[0].const_array(), fluxArrays[1].const_array(),
              fluxArrays[2].const_array())},
            dt_lev, geom[lev].CellSizeArray(), indexRange, ncompHydro_,
          redoFlag.array());

#if 0
        // first-order flux correction (FOFC)
        if (redoFlag.max<amrex::RunOn::Device>() != quokka::redoFlag::none) {
          // compute first-order fluxes (on the whole FAB)
          auto FOFluxArrays = computeFOHydroFluxes(stateOld, indexRange, ncompHydro_);

          for(int i = 0; i < fofcMaxIterations_; ++i) {
            if (Verbose()) {
              std::cout << "[FOFC-1] iter = "
                    << i
                    << ", ncells = "
                    << redoFlag.sum<amrex::RunOn::Device>(0)
                    << "\n";
            }

            // replace fluxes in fluxArrays with first-order fluxes at faces of flagged cells
            replaceFluxes(fluxArrays, FOFluxArrays, redoFlag, indexRange, ncompHydro_);

            // re-do RK stage update for *all* cells
            // (since neighbors of problem cells will have modified states as well)
            HydroSystem<problem_t>::PredictStep(
              stateOld, stateNew,
              {AMREX_D_DECL(fluxArrays[0].const_array(), fluxArrays[1].const_array(),
                fluxArrays[2].const_array())},
              dt_lev, geom[lev].CellSizeArray(), indexRange, ncompHydro_,
              redoFlag.array());

            if(redoFlag.max<amrex::RunOn::Device>() == quokka::redoFlag::none) {
              break;
            }
          }
        }
#endif

        // prevent vacuum
        HydroSystem<problem_t>::EnforcePressureFloor(densityFloor_, pressureFloor_, indexRange, stateNew);

        if (do_reflux) {
          // increment flux registers
          auto expandedFluxes = expandFluxArrays(fluxArrays, 0, state_new_[lev].nComp());
          incrementFluxRegisters(iter, fr_as_crse, fr_as_fine, expandedFluxes, lev,
                    fluxScaleFactor * dt_lev);
        }
      }
    }
  }

	if (integratorOrder_ == 2) {

	#pragma omp parallel sections
		{
			#pragma omp section
			{
				// update ghost zones [intermediate stage stored in state_new_]
				fillBoundaryConditions(state_new_[lev], state_new_[lev], lev, time + dt_lev);

				// check intermediate state validity
				AMREX_ASSERT(!state_new_[lev].contains_nan(0, state_new_[lev].nComp()));
				AMREX_ASSERT(!state_new_[lev].contains_nan()); // check ghost zones

				// advance all grids on local processor (Stage 2 of integrator)
				for (amrex::MFIter iter(state_new_[lev]); iter.isValid(); ++iter) {

					const amrex::Box &realZones = iter.validbox(); // 'validbox' == exclude ghost zones

						//6 should be 2*ndims
						for (int i=1; i<=AMREX_SPACEDIM*2; ++i) {
							amrex::Box computeRange = realZones;

							computeRange.grow(nghost_);

							switch(i) {
								case 1:
									computeRange.growHi(0, -(computeRange.length(0)-nghost_));
									break;

								case 2:
									computeRange.growLo(0, -(computeRange.length(0)-nghost_));
									break;

								case 3:
									computeRange.growHi(1, -(computeRange.length(1)-nghost_));
									computeRange.grow(0, -nghost_);
									break;

								case 4:
									computeRange.growLo(1, -(computeRange.length(1)-nghost_));
									computeRange.grow(0, -nghost_);
									break;

								case 5:
									computeRange.growHi(2, -(computeRange.length(2)-nghost_));
									computeRange.grow(1, -nghost_);
									computeRange.grow(0, -nghost_);
									break;

								case 6:
									computeRange.growLo(2, -(computeRange.length(2)-nghost_));
									computeRange.grow(1, -nghost_);
									computeRange.grow(0, -nghost_);
									break;
							}

						auto const &stateOld = state_old_[lev].const_array(iter);
						auto const &stateInter = state_new_[lev].const_array(iter);
						auto fluxArrays = computeHydroFluxes(stateInter, computeRange, ncompHydro_);

						amrex::FArrayBox stateFinalFAB = amrex::FArrayBox(computeRange, ncompHydro_,
																		amrex::The_Async_Arena());
						auto const &stateFinal = stateFinalFAB.array();
						amrex::IArrayBox redoFlag(computeRange, 1, amrex::The_Async_Arena());

						// Stage 2 of RK2-SSP
						HydroSystem<problem_t>::AddFluxesRK2(
							stateFinal, stateOld, stateInter,
							{AMREX_D_DECL(fluxArrays[0].const_array(), fluxArrays[1].const_array(),
								fluxArrays[2].const_array())},
							dt_lev, geom[lev].CellSizeArray(), computeRange, ncompHydro_,
							redoFlag.array());

	#if 0
						// first-order flux correction (FOFC)
						if (redoFlag.max<amrex::RunOn::Device>() != quokka::redoFlag::none) {
							// compute first-order fluxes (on the whole FAB)
							auto FOFluxArrays = computeFOHydroFluxes(stateInter, computeRange, ncompHydro_);

							for(int i = 0; i < fofcMaxIterations_; ++i) {
								if (Verbose()) {
									std::cout << "[FOFC-2] iter = "
											<< i
											<< ", ncells = "
											<< redoFlag.sum<amrex::RunOn::Device>(0)
											<< "\n";
								}

								// replace fluxes in fluxArrays with first-order fluxes at faces of flagged cells
								replaceFluxes(fluxArrays, FOFluxArrays, redoFlag, computeRange, ncompHydro_);

								// re-do RK stage update for *all* cells
								// (since neighbors of problem cells will have modified states as well)
								HydroSystem<problem_t>::AddFluxesRK2(
									stateFinal, stateOld, stateInter,
									{AMREX_D_DECL(fluxArrays[0].const_array(), fluxArrays[1].const_array(),
										fluxArrays[2].const_array())},
									dt_lev, geom[lev].CellSizeArray(), computeRange, ncompHydro_,
									redoFlag.array());

								if(redoFlag.max<amrex::RunOn::Device>() == quokka::redoFlag::none) {
									break;
								}
							}
						}
	#endif

						// prevent vacuum
						HydroSystem<problem_t>::EnforcePressureFloor(densityFloor_, pressureFloor_, computeRange, stateFinal);

						// copy stateNew to state_new_[lev]
						auto const &stateNew = state_new_[lev].array(iter);
						amrex::FArrayBox stateNewFAB = amrex::FArrayBox(stateNew);
						stateNewFAB.copy<amrex::RunOn::Device>(stateFinalFAB, 0, 0, ncompHydro_);

						if (do_reflux) {
							// increment flux registers
							auto expandedFluxes = expandFluxArrays(fluxArrays, 0, state_new_[lev].nComp());
							incrementFluxRegisters(iter, fr_as_crse, fr_as_fine, expandedFluxes, lev,
										fluxScaleFactor * dt_lev);
						}
					}
				}

			}
<<<<<<< HEAD
=======
		}

		// add non-conservative term to internal energy
		computeInternalEnergyUpdate(stateOld, stateNew, indexRange, ncompHydro_,
									geom[lev].CellSizeArray(), dt_lev);

		// prevent vacuum
		HydroSystem<problem_t>::EnforcePressureFloor(densityFloor_, pressureFloor_, indexRange, stateNew);

		if (do_reflux) {
			// increment flux registers
			auto expandedFluxes = expandFluxArrays(fluxArrays, 0, state_new_[lev].nComp());
			incrementFluxRegisters(iter, fr_as_crse, fr_as_fine, expandedFluxes, lev,
					       fluxScaleFactor * dt_lev);
		}
	}
>>>>>>> 0beb484c

			#pragma omp section
			{
				// advance all grids on local processor (Stage 2 of integrator)
				for (amrex::MFIter iter(state_new_[lev]); iter.isValid(); ++iter) {

					const amrex::Box &realZones = iter.validbox(); // 'validbox' == exclude ghost zones
					amrex::Box indexRange = realZones;

					indexRange.grow(-nghost_); // Only work on "interior" cells

<<<<<<< HEAD
					auto const &stateOld = state_old_[lev].const_array(iter);
					auto const &stateInter = state_new_[lev].const_array(iter);
					auto fluxArrays = computeHydroFluxes(stateInter, indexRange, ncompHydro_);

					amrex::FArrayBox stateFinalFAB = amrex::FArrayBox(indexRange, ncompHydro_,
																	amrex::The_Async_Arena());
					auto const &stateFinal = stateFinalFAB.array();
					amrex::IArrayBox redoFlag(indexRange, 1, amrex::The_Async_Arena());
=======
			const amrex::Box &indexRange = iter.validbox(); // 'validbox' == exclude ghost zones
			auto const &stateOld = state_old_[lev].const_array(iter);
			auto const &stateInter = state_new_[lev].const_array(iter);
			auto fluxArrays = computeHydroFluxes(stateInter, indexRange, ncompHydro_);

			amrex::FArrayBox stateFinalFAB = amrex::FArrayBox(indexRange, ncompHydro_,
															amrex::The_Async_Arena());
			auto const &stateFinal = stateFinalFAB.array();
			amrex::IArrayBox redoFlag(indexRange, 1, amrex::The_Async_Arena());

			// Stage 2 of RK2-SSP
			HydroSystem<problem_t>::AddFluxesRK2(
				stateFinal, stateOld, stateInter,
				{AMREX_D_DECL(fluxArrays[0].const_array(), fluxArrays[1].const_array(),
					fluxArrays[2].const_array())},
				dt_lev, geom[lev].CellSizeArray(), indexRange, ncompHydro_,
				redoFlag.array());

			// first-order flux correction (FOFC)
			if (redoFlag.max<amrex::RunOn::Device>() != quokka::redoFlag::none) {
				// compute first-order fluxes (on the whole FAB)
				auto FOFluxArrays = computeFOHydroFluxes(stateInter, indexRange, ncompHydro_);

				for(int i = 0; i < fofcMaxIterations_; ++i) {
					if (Verbose()) {
						std::cout << "[FOFC-2] iter = "
								<< i
								<< ", ncells = "
								<< redoFlag.sum<amrex::RunOn::Device>(0)
								<< "\n";
					}
					
					// replace fluxes in fluxArrays with first-order fluxes at faces of flagged cells
					replaceFluxes(fluxArrays, FOFluxArrays, redoFlag, indexRange, ncompHydro_);
>>>>>>> 0beb484c

					// Stage 2 of RK2-SSP
					HydroSystem<problem_t>::AddFluxesRK2(
						stateFinal, stateOld, stateInter,
						{AMREX_D_DECL(fluxArrays[0].const_array(), fluxArrays[1].const_array(),
							fluxArrays[2].const_array())},
						dt_lev, geom[lev].CellSizeArray(), indexRange, ncompHydro_,
						redoFlag.array());

#if 0
					// first-order flux correction (FOFC)
					if (redoFlag.max<amrex::RunOn::Device>() != quokka::redoFlag::none) {
						// compute first-order fluxes (on the whole FAB)
						auto FOFluxArrays = computeFOHydroFluxes(stateInter, indexRange, ncompHydro_);

						for(int i = 0; i < fofcMaxIterations_; ++i) {
							if (Verbose()) {
								std::cout << "[FOFC-2] iter = "
										<< i
										<< ", ncells = "
										<< redoFlag.sum<amrex::RunOn::Device>(0)
										<< "\n";
							}

							// replace fluxes in fluxArrays with first-order fluxes at faces of flagged cells
							replaceFluxes(fluxArrays, FOFluxArrays, redoFlag, indexRange, ncompHydro_);

							// re-do RK stage update for *all* cells
							// (since neighbors of problem cells will have modified states as well)
							HydroSystem<problem_t>::AddFluxesRK2(
								stateFinal, stateOld, stateInter,
								{AMREX_D_DECL(fluxArrays[0].const_array(), fluxArrays[1].const_array(),
									fluxArrays[2].const_array())},
								dt_lev, geom[lev].CellSizeArray(), indexRange, ncompHydro_,
								redoFlag.array());

							if(redoFlag.max<amrex::RunOn::Device>() == quokka::redoFlag::none) {
								break;
							}
						}
					}
#endif

<<<<<<< HEAD
					// prevent vacuum
					HydroSystem<problem_t>::EnforcePressureFloor(densityFloor_, pressureFloor_, indexRange, stateFinal);

					// copy stateNew to state_new_[lev]
					auto const &stateNew = state_new_[lev].array(iter);
					amrex::FArrayBox stateNewFAB = amrex::FArrayBox(stateNew);
					stateNewFAB.copy<amrex::RunOn::Device>(stateFinalFAB, 0, 0, ncompHydro_);

					if (do_reflux) {
						// increment flux registers
						auto expandedFluxes = expandFluxArrays(fluxArrays, 0, state_new_[lev].nComp());
						incrementFluxRegisters(iter, fr_as_crse, fr_as_fine, expandedFluxes, lev,
									fluxScaleFactor * dt_lev);
					}
				}

=======
			// add non-conservative term to internal energy
			computeInternalEnergyUpdate(stateInter, stateFinal, indexRange, ncompHydro_,
										geom[lev].CellSizeArray(), 0.5 * dt_lev);

			// prevent vacuum
			HydroSystem<problem_t>::EnforcePressureFloor(densityFloor_, pressureFloor_, indexRange, stateFinal);

			// copy stateNew to state_new_[lev]
			auto const &stateNew = state_new_[lev].array(iter);
			amrex::FArrayBox stateNewFAB = amrex::FArrayBox(stateNew);
			stateNewFAB.copy<amrex::RunOn::Device>(stateFinalFAB, 0, 0, ncompHydro_);
			
			if (do_reflux) {
				// increment flux registers
				auto expandedFluxes = expandFluxArrays(fluxArrays, 0, state_new_[lev].nComp());
				incrementFluxRegisters(iter, fr_as_crse, fr_as_fine, expandedFluxes, lev,
							fluxScaleFactor * dt_lev);
>>>>>>> 0beb484c
			}
		}

	}

  std::chrono::steady_clock::time_point end = std::chrono::steady_clock::now();
  std::cout << amrex::ParallelDescriptor::MyProc() << " | Time difference = " << std::chrono::duration_cast<std::chrono::milliseconds>(end - begin).count() << "[ms]" << std::endl;

  amrex::MFIter::allowMultipleMFIters(false);

}

template <typename problem_t>
void RadhydroSimulation<problem_t>::replaceFluxes(
	std::array<amrex::FArrayBox, AMREX_SPACEDIM> &fluxes,
    std::array<amrex::FArrayBox, AMREX_SPACEDIM> &FOfluxes,	amrex::IArrayBox &redoFlag,
	amrex::Box const &validBox, const int ncomp)
{
	BL_PROFILE("RadhydroSimulation::replaceFluxes()");

	for(int d = 0; d < fluxes.size(); ++d) { // loop over dimension
		auto &fluxFAB = fluxes.at(d);
		auto &FOfluxFAB = FOfluxes.at(d);
		array_t &flux_arr = fluxFAB.array();
		arrayconst_t &FOflux_arr = FOfluxFAB.const_array();
		amrex::Array4<const int> const &redoFlag_arr = redoFlag.const_array();

		// By convention, the fluxes are defined on the left edge of each zone,
		// i.e. flux_(i) is the flux *into* zone i through the interface on the
		// left of zone i, and -1.0*flux(i+1) is the flux *into* zone i through
		// the interface on the right of zone i.

		amrex::ParallelFor(validBox, ncomp,
			[=] AMREX_GPU_DEVICE(int i, int j, int k, int n) noexcept {
			if (redoFlag_arr(i, j, k) == quokka::redoFlag::redo) {
				// replace fluxes with first-order ones at faces of cell (i,j,k)
				flux_arr(i, j, k, n) = FOflux_arr(i, j, k, n);

				if (d == 0) { // x-dir fluxes
					flux_arr(i + 1, j, k, n) = FOflux_arr(i + 1, j, k, n);
				} else if (d == 1) { // y-dir fluxes
					flux_arr(i, j + 1, k, n) = FOflux_arr(i, j + 1, k, n);
				} else if (d == 2) { // z-dir fluxes
					flux_arr(i, j, k + 1, n) = FOflux_arr(i, j, k + 1, n);
				}
			}
		});
	}
}

template <typename problem_t>
auto RadhydroSimulation<problem_t>::expandFluxArrays(
    std::array<amrex::FArrayBox, AMREX_SPACEDIM> &fluxes, const int nstartNew, const int ncompNew)
    -> std::array<amrex::FArrayBox, AMREX_SPACEDIM>
{
	BL_PROFILE("RadhydroSimulation::expandFluxArrays()");

	// This is needed because reflux arrays must have the same number of components as
	// state_new_[lev]
	auto copyFlux = [nstartNew, ncompNew](amrex::FArrayBox const &oldFlux) {
		amrex::Box const &fluxRange = oldFlux.box();
		amrex::FArrayBox newFlux(fluxRange, ncompNew, amrex::The_Async_Arena());
		newFlux.setVal<amrex::RunOn::Device>(0.);
		// copy oldFlux (starting at 0) to newFlux (starting at nstart)
		AMREX_ASSERT(ncompNew >= oldFlux.nComp());
		newFlux.copy<amrex::RunOn::Device>(oldFlux, 0, nstartNew, oldFlux.nComp());
		return newFlux;
	};
	return {AMREX_D_DECL(copyFlux(fluxes[0]), copyFlux(fluxes[1]), copyFlux(fluxes[2]))};
}

template <typename problem_t>
void RadhydroSimulation<problem_t>::computeInternalEnergyUpdate(amrex::Array4<const amrex::Real> const &consVarOld, amrex::Array4<amrex::Real> const &consVarNew, const amrex::Box &indexRange, const int nvars, amrex::GpuArray<amrex::Real, AMREX_SPACEDIM> const &dx, amrex::Real const dt)
{
	BL_PROFILE("RadhydroSimulation::computeInternalEnergyUpdate()");

	// convert conserved to primitive variables
	amrex::Box const &ghostRange = amrex::grow(indexRange, nghost_);
	amrex::FArrayBox primVarOld(ghostRange, nvars, amrex::The_Async_Arena());
	HydroSystem<problem_t>::ConservedToPrimitive(consVarOld, primVarOld.array(), ghostRange);
	HydroSystem<problem_t>::AddInternalEnergyPressureTerm(consVarNew, primVarOld.const_array(),
														  indexRange, dx, dt);
}

template <typename problem_t>
auto RadhydroSimulation<problem_t>::computeHydroFluxes(
    amrex::Array4<const amrex::Real> const &consVar, const amrex::Box &indexRange, const int nvars)
    -> std::array<amrex::FArrayBox, AMREX_SPACEDIM>
{
	BL_PROFILE("RadhydroSimulation::computeHydroFluxes()");

	// convert conserved to primitive variables
	amrex::Box const &ghostRange = amrex::grow(indexRange, nghost_);
	amrex::FArrayBox primVar(ghostRange, nvars, amrex::The_Async_Arena());
	HydroSystem<problem_t>::ConservedToPrimitive(consVar, primVar.array(), ghostRange);

	// compute flattening coefficients
	amrex::Box const &flatteningRange = amrex::grow(indexRange, 2); // +1 greater
	amrex::FArrayBox x1Flat(flatteningRange, 1, amrex::The_Async_Arena());
	amrex::FArrayBox x2Flat(flatteningRange, 1, amrex::The_Async_Arena());
	amrex::FArrayBox x3Flat(flatteningRange, 1, amrex::The_Async_Arena());
	AMREX_D_TERM(HydroSystem<problem_t>::template ComputeFlatteningCoefficients<FluxDir::X1>(
			primVar.array(), x1Flat.array(), flatteningRange);
		, HydroSystem<problem_t>::template ComputeFlatteningCoefficients<FluxDir::X2>(
			primVar.array(), x2Flat.array(), flatteningRange);
		, HydroSystem<problem_t>::template ComputeFlatteningCoefficients<FluxDir::X3>(
			primVar.array(), x3Flat.array(), flatteningRange); )

	// compute flux functions
	amrex::Box const &x1FluxRange = amrex::surroundingNodes(indexRange, 0);
	amrex::FArrayBox x1Flux(x1FluxRange, nvars, amrex::The_Async_Arena()); // node-centered in x
#if (AMREX_SPACEDIM >= 2)
	amrex::Box const &x2FluxRange = amrex::surroundingNodes(indexRange, 1);
	amrex::FArrayBox x2Flux(x2FluxRange, nvars, amrex::The_Async_Arena()); // node-centered in y
#endif
#if (AMREX_SPACEDIM == 3)
	amrex::Box const &x3FluxRange = amrex::surroundingNodes(indexRange, 2);
	amrex::FArrayBox x3Flux(x3FluxRange, nvars, amrex::The_Async_Arena()); // node-centered in z
#endif
	AMREX_D_TERM(hydroFluxFunction<FluxDir::X1>(primVar.const_array(), consVar, x1Flux,
					x1Flat.array(), x2Flat.array(), x3Flat.array(), indexRange, nvars);
		     , hydroFluxFunction<FluxDir::X2>(primVar.const_array(), consVar, x2Flux,
					x1Flat.array(), x2Flat.array(), x3Flat.array(), indexRange, nvars);
		     , hydroFluxFunction<FluxDir::X3>(primVar.const_array(), consVar, x3Flux,
					x1Flat.array(), x2Flat.array(), x3Flat.array(), indexRange, nvars); )

	return {AMREX_D_DECL(std::move(x1Flux), std::move(x2Flux), std::move(x3Flux))};
}

template <typename problem_t>
template <FluxDir DIR>
void RadhydroSimulation<problem_t>::hydroFluxFunction(
    amrex::Array4<const amrex::Real> const &primVar,
	amrex::Array4<const amrex::Real> const &consVar,
	amrex::FArrayBox &x1Flux,
	amrex::Array4<const amrex::Real> const &x1Flat,
	amrex::Array4<const amrex::Real> const &x2Flat,
	amrex::Array4<const amrex::Real> const &x3Flat,
    const amrex::Box &indexRange, const int nvars)
{
	int dir = 0;
	if constexpr (DIR == FluxDir::X1) {
		dir = 0;
	} else if constexpr (DIR == FluxDir::X2) {
		dir = 1;
	} else if constexpr (DIR == FluxDir::X3) {
		dir = 2;
	}

	// N.B.: A one-zone layer around the cells must be fully reconstructed for PPM.
	amrex::Box const &reconstructRange = amrex::grow(indexRange, 1);
	amrex::Box const &x1ReconstructRange = amrex::surroundingNodes(reconstructRange, dir);
	amrex::Box const &x1FluxRange = amrex::surroundingNodes(indexRange, dir);

	amrex::FArrayBox x1LeftState(x1ReconstructRange, nvars, amrex::The_Async_Arena());
	amrex::FArrayBox x1RightState(x1ReconstructRange, nvars, amrex::The_Async_Arena());

	if (reconstructionOrder_ == 3) {
		// mixed interface/cell-centered kernel
		HydroSystem<problem_t>::template ReconstructStatesPPM<DIR>(
			primVar, x1LeftState.array(), x1RightState.array(), reconstructRange,
			x1ReconstructRange, nvars);
	} else if (reconstructionOrder_ == 2) {
		// interface-centered kernel
		HydroSystem<problem_t>::template ReconstructStatesPLM<DIR>(
			primVar, x1LeftState.array(), x1RightState.array(),
			x1ReconstructRange, nvars);
	} else if (reconstructionOrder_ == 1) {
		// interface-centered kernel
		HydroSystem<problem_t>::template ReconstructStatesConstant<DIR>(
			primVar, x1LeftState.array(), x1RightState.array(),
			x1ReconstructRange, nvars);
	} else {
		amrex::Abort("Invalid reconstruction order specified!");
	}

	// cell-centered kernel
	HydroSystem<problem_t>::template FlattenShocks<DIR>(
	    primVar, x1Flat, x2Flat, x3Flat, x1LeftState.array(), x1RightState.array(),
	    reconstructRange, nvars);

	// interface-centered kernel
	HydroSystem<problem_t>::template ComputeFluxes<DIR>(
	    x1Flux.array(), x1LeftState.array(), x1RightState.array(),
		primVar, x1FluxRange);
}

template <typename problem_t>
auto RadhydroSimulation<problem_t>::computeFOHydroFluxes(
    amrex::Array4<const amrex::Real> const &consVar, const amrex::Box &indexRange, const int nvars)
    -> std::array<amrex::FArrayBox, AMREX_SPACEDIM>
{
	BL_PROFILE("RadhydroSimulation::computeFOHydroFluxes()");

	// convert conserved to primitive variables
	amrex::Box const &ghostRange = amrex::grow(indexRange, nghost_);
	amrex::FArrayBox primVar(ghostRange, nvars, amrex::The_Async_Arena());
	HydroSystem<problem_t>::ConservedToPrimitive(consVar, primVar.array(), ghostRange);

	// compute flux functions
	amrex::Box const &x1FluxRange = amrex::surroundingNodes(indexRange, 0);
	amrex::FArrayBox x1Flux(x1FluxRange, nvars, amrex::The_Async_Arena()); // node-centered in x
#if (AMREX_SPACEDIM >= 2)
	amrex::Box const &x2FluxRange = amrex::surroundingNodes(indexRange, 1);
	amrex::FArrayBox x2Flux(x2FluxRange, nvars, amrex::The_Async_Arena()); // node-centered in y
#endif
#if (AMREX_SPACEDIM == 3)
	amrex::Box const &x3FluxRange = amrex::surroundingNodes(indexRange, 2);
	amrex::FArrayBox x3Flux(x3FluxRange, nvars, amrex::The_Async_Arena()); // node-centered in z
#endif
	AMREX_D_TERM(hydroFOFluxFunction<FluxDir::X1>(primVar.const_array(), consVar, x1Flux, indexRange, nvars);
		       , hydroFOFluxFunction<FluxDir::X2>(primVar.const_array(), consVar, x2Flux, indexRange, nvars);
		       , hydroFOFluxFunction<FluxDir::X3>(primVar.const_array(), consVar, x3Flux, indexRange, nvars); )

	return {AMREX_D_DECL(std::move(x1Flux), std::move(x2Flux), std::move(x3Flux))};
}

template <typename problem_t>
template <FluxDir DIR>
void RadhydroSimulation<problem_t>::hydroFOFluxFunction(
    amrex::Array4<const amrex::Real> const &primVar,
    amrex::Array4<const amrex::Real> const &consVar,
	amrex::FArrayBox &x1Flux,
    const amrex::Box &indexRange, const int nvars)
{
	int dir = 0;
	if constexpr (DIR == FluxDir::X1) {
		dir = 0;
	} else if constexpr (DIR == FluxDir::X2) {
		dir = 1;
	} else if constexpr (DIR == FluxDir::X3) {
		dir = 2;
	}

	amrex::Box const &reconstructRange = amrex::grow(indexRange, 1);
	amrex::Box const &x1ReconstructRange = amrex::surroundingNodes(reconstructRange, dir);
	amrex::Box const &x1FluxRange = amrex::surroundingNodes(indexRange, dir);

	amrex::FArrayBox x1LeftState(x1ReconstructRange, nvars, amrex::The_Async_Arena());
	amrex::FArrayBox x1RightState(x1ReconstructRange, nvars, amrex::The_Async_Arena());

	// interface-centered kernel
	HydroSystem<problem_t>::template ReconstructStatesConstant<DIR>(
			primVar, x1LeftState.array(), x1RightState.array(),
			x1ReconstructRange, nvars);

	// interface-centered kernel
	HydroSystem<problem_t>::template ComputeFluxes<DIR>(
	    x1Flux.array(), x1LeftState.array(), x1RightState.array(),
		primVar, x1FluxRange);
}

template <typename problem_t>
void RadhydroSimulation<problem_t>::swapRadiationState(amrex::MultiFab &stateOld, amrex::MultiFab const &stateNew)
{
	// copy radiation state variables from stateNew to stateOld
	amrex::MultiFab::Copy(stateOld, stateNew, nstartHyperbolic_, nstartHyperbolic_, ncompHyperbolic_, 0);
}

template <typename problem_t>
void RadhydroSimulation<problem_t>::subcycleRadiationAtLevel(int lev, amrex::Real time,
							     amrex::Real dt_lev_hydro,
							     amrex::YAFluxRegister *fr_as_crse,
							     amrex::YAFluxRegister *fr_as_fine)
{
	// compute radiation timestep
	int nsubSteps = 0;
	amrex::Real dt_radiation = NAN;

	if (is_hydro_enabled_ && !(constantDt_ > 0.)) {
		// adjust to get integer number of substeps
		nsubSteps = computeNumberOfRadiationSubsteps(lev, dt_lev_hydro);
		dt_radiation = dt_lev_hydro / static_cast<double>(nsubSteps);
	} else { // no hydro, or using constant dt (this is necessary for radiation test problems)
		dt_radiation = dt_lev_hydro;
		nsubSteps = 1;
	}

	if (Verbose() != 0) {
		amrex::Print() << "\tRadiation substeps: " << nsubSteps << "\tdt: " << dt_radiation
			       << "\n";
	}
	AMREX_ALWAYS_ASSERT(nsubSteps >= 1);
	AMREX_ALWAYS_ASSERT(nsubSteps <= (maxSubsteps_+1));
	AMREX_ALWAYS_ASSERT(dt_radiation > 0.0);

	// perform subcycle
	auto const &dx = geom[lev].CellSizeArray();
	amrex::Real time_subcycle = time;
	for (int i = 0; i < nsubSteps; ++i) {
		if (i > 0) {
			// since we are starting a new substep, we need to copy radiation state from
			// 	new state vector to old state vector
			// (this is not necessary for the i=0 substep because we have already swapped
			//  the full hydro+radiation state vectors at the beginning of the level advance)
			swapRadiationState(state_old_[lev], state_new_[lev]);
		}

		// advance hyperbolic radiation subsystem starting from state_old_ to state_new_
		advanceRadiationSubstepAtLevel(lev, time_subcycle, dt_radiation, i, nsubSteps,
							  fr_as_crse, fr_as_fine);

		// new radiation state is stored in state_new_
		// new hydro state is stored in state_new_ (always the case during radiation update)

		// matter-radiation exchange source terms
		for (amrex::MFIter iter(state_new_[lev]); iter.isValid(); ++iter) {
			const amrex::Box &indexRange = iter.validbox();
			auto const &stateNew = state_new_[lev].array(iter);
			auto const &prob_lo = geom[lev].ProbLoArray();
			auto const &prob_hi = geom[lev].ProbHiArray();
			// update state_new_[lev] in place (updates both radiation and hydro vars)
			operatorSplitSourceTerms(stateNew, indexRange, time_subcycle, dt_radiation, 
									 dx, prob_lo, prob_hi);
		}

		// new hydro+radiation state is stored in state_new_

		// update 'time_subcycle'
		time_subcycle += dt_radiation;

		// update cell update counter
		radiationCellUpdates_ += CountCells(lev); // keep track of number of cell updates
	}
}

template <typename problem_t>
void RadhydroSimulation<problem_t>::advanceRadiationSubstepAtLevel(
    int lev, amrex::Real time, amrex::Real dt_radiation, int const iter_count, int const /*nsubsteps*/,
	amrex::YAFluxRegister *fr_as_crse, amrex::YAFluxRegister *fr_as_fine)
{
	if (Verbose()) {
		amrex::Print() << "\tsubstep " << iter_count << " t = " << time << std::endl;
	}

	// get cell sizes
	auto const &dx = geom[lev].CellSizeArray();

	// We use the RK2-SSP method here. It needs two registers: one to store the old timestep,
	// and another to store the intermediate stage (which is reused for the final stage).

	// update ghost zones [old timestep]
	fillBoundaryConditions(state_old_[lev], state_old_[lev], lev, time);

	// advance all grids on local processor (Stage 1 of integrator)
	for (amrex::MFIter iter(state_new_[lev]); iter.isValid(); ++iter) {
		const amrex::Box &indexRange = iter.validbox();
		auto const &stateOld = state_old_[lev].const_array(iter);
		auto const &stateNew = state_new_[lev].array(iter);
		auto [fluxArrays, fluxDiffusiveArrays] =
			computeRadiationFluxes(stateOld, indexRange, ncompHyperbolic_, dx);

		// Stage 1 of RK2-SSP
		RadSystem<problem_t>::PredictStep(
			stateOld, stateNew,
			{AMREX_D_DECL(fluxArrays[0].array(), fluxArrays[1].array(),
				fluxArrays[2].array())},
			{AMREX_D_DECL(fluxDiffusiveArrays[0].const_array(),
				fluxDiffusiveArrays[1].const_array(),
				fluxDiffusiveArrays[2].const_array())},
			dt_radiation, dx, indexRange, ncompHyperbolic_);

		if (do_reflux) {
			// increment flux registers
			// WARNING: as written, diffusive flux correction is not compatible with reflux!!
			auto expandedFluxes =
				expandFluxArrays(fluxArrays, nstartHyperbolic_, state_new_[lev].nComp());
			incrementFluxRegisters(iter, fr_as_crse, fr_as_fine, expandedFluxes, lev,
						0.5 * dt_radiation);
		}
	}

	// update ghost zones [intermediate stage stored in state_new_]
	fillBoundaryConditions(state_new_[lev], state_new_[lev], lev, time + dt_radiation);

	// advance all grids on local processor (Stage 2 of integrator)
	for (amrex::MFIter iter(state_new_[lev]); iter.isValid(); ++iter) {
		const amrex::Box &indexRange = iter.validbox();
		auto const &stateOld = state_old_[lev].const_array(iter);
		auto const &stateInter = state_new_[lev].const_array(iter);
		auto const &stateNew = state_new_[lev].array(iter);
		auto [fluxArrays, fluxDiffusiveArrays] =
			computeRadiationFluxes(stateInter, indexRange, ncompHyperbolic_, dx);

		// Stage 2 of RK2-SSP
		RadSystem<problem_t>::AddFluxesRK2(
			stateNew, stateOld, stateInter,
			{AMREX_D_DECL(fluxArrays[0].array(), fluxArrays[1].array(),
				fluxArrays[2].array())},
			{AMREX_D_DECL(fluxDiffusiveArrays[0].const_array(),
				fluxDiffusiveArrays[1].const_array(),
				fluxDiffusiveArrays[2].const_array())},
			dt_radiation, dx, indexRange, ncompHyperbolic_);

		if (do_reflux) {
			// increment flux registers
			// WARNING: as written, diffusive flux correction is not compatible with reflux!!
			auto expandedFluxes =
				expandFluxArrays(fluxArrays, nstartHyperbolic_, state_new_[lev].nComp());
			incrementFluxRegisters(iter, fr_as_crse, fr_as_fine, expandedFluxes, lev,
						0.5 * dt_radiation);
		}
	}
}

template <typename problem_t>
void RadhydroSimulation<problem_t>::operatorSplitSourceTerms(
    amrex::Array4<amrex::Real> const &stateNew, const amrex::Box &indexRange, 
	const amrex::Real time, const double dt,
	amrex::GpuArray<amrex::Real, AMREX_SPACEDIM> const &dx,
	amrex::GpuArray<amrex::Real, AMREX_SPACEDIM> const &prob_lo,
	amrex::GpuArray<amrex::Real, AMREX_SPACEDIM> const &prob_hi)
{
	amrex::FArrayBox radEnergySource(indexRange, 1,
					 amrex::The_Async_Arena()); // cell-centered scalar
	amrex::FArrayBox advectionFluxes(indexRange, 3,
					 amrex::The_Async_Arena()); // cell-centered vector

	radEnergySource.setVal<amrex::RunOn::Device>(0.);
	advectionFluxes.setVal<amrex::RunOn::Device>(0.);

	// cell-centered radiation energy source
	RadSystem<problem_t>::SetRadEnergySource(radEnergySource.array(), indexRange,
						 dx, prob_lo, prob_hi, time + dt);

	// cell-centered source terms
	RadSystem<problem_t>::AddSourceTerms(stateNew, radEnergySource.const_array(),
					     advectionFluxes.const_array(), indexRange, dt);
}

template <typename problem_t>
auto RadhydroSimulation<problem_t>::computeRadiationFluxes(
    amrex::Array4<const amrex::Real> const &consVar, const amrex::Box &indexRange, const int nvars,
    amrex::GpuArray<amrex::Real, AMREX_SPACEDIM> dx)
    -> std::tuple<std::array<amrex::FArrayBox, AMREX_SPACEDIM>,
		  std::array<amrex::FArrayBox, AMREX_SPACEDIM>>
{
	amrex::Box const &x1FluxRange = amrex::surroundingNodes(indexRange, 0);
	amrex::FArrayBox x1Flux(x1FluxRange, nvars, amrex::The_Async_Arena()); // node-centered in x
	amrex::FArrayBox x1FluxDiffusive(x1FluxRange, nvars, amrex::The_Async_Arena());
#if (AMREX_SPACEDIM >= 2)
	amrex::Box const &x2FluxRange = amrex::surroundingNodes(indexRange, 1);
	amrex::FArrayBox x2Flux(x2FluxRange, nvars, amrex::The_Async_Arena()); // node-centered in y
	amrex::FArrayBox x2FluxDiffusive(x2FluxRange, nvars, amrex::The_Async_Arena());
#endif
#if (AMREX_SPACEDIM == 3)
	amrex::Box const &x3FluxRange = amrex::surroundingNodes(indexRange, 2);
	amrex::FArrayBox x3Flux(x3FluxRange, nvars, amrex::The_Async_Arena()); // node-centered in z
	amrex::FArrayBox x3FluxDiffusive(x3FluxRange, nvars, amrex::The_Async_Arena());
#endif

	AMREX_D_TERM(
	    fluxFunction<FluxDir::X1>(consVar, x1Flux, x1FluxDiffusive, indexRange, nvars, dx);
	    , fluxFunction<FluxDir::X2>(consVar, x2Flux, x2FluxDiffusive, indexRange, nvars, dx);
	    , fluxFunction<FluxDir::X3>(consVar, x3Flux, x3FluxDiffusive, indexRange, nvars, dx);)

	std::array<amrex::FArrayBox, AMREX_SPACEDIM> fluxArrays = {
	    AMREX_D_DECL(std::move(x1Flux), std::move(x2Flux), std::move(x3Flux))};
	std::array<amrex::FArrayBox, AMREX_SPACEDIM> fluxDiffusiveArrays{AMREX_D_DECL(
	    std::move(x1FluxDiffusive), std::move(x2FluxDiffusive), std::move(x3FluxDiffusive))};

	return std::make_tuple(std::move(fluxArrays), std::move(fluxDiffusiveArrays));
}

template <typename problem_t>
template <FluxDir DIR>
void RadhydroSimulation<problem_t>::fluxFunction(amrex::Array4<const amrex::Real> const &consState,
						 amrex::FArrayBox &x1Flux,
						 amrex::FArrayBox &x1FluxDiffusive,
						 const amrex::Box &indexRange, const int nvars,
						 amrex::GpuArray<amrex::Real, AMREX_SPACEDIM> dx)
{
	int dir = 0;
	if constexpr (DIR == FluxDir::X1) {
		dir = 0;
	} else if constexpr (DIR == FluxDir::X2) {
		dir = 1;
	} else if constexpr (DIR == FluxDir::X3) {
		dir = 2;
	}

	// extend box to include ghost zones
	amrex::Box const &ghostRange = amrex::grow(indexRange, nghost_);
	// N.B.: A one-zone layer around the cells must be fully reconstructed in order for PPM to
	// work.
	amrex::Box const &reconstructRange = amrex::grow(indexRange, 1);
	amrex::Box const &x1ReconstructRange = amrex::surroundingNodes(reconstructRange, dir);

	amrex::FArrayBox primVar(ghostRange, nvars, amrex::The_Async_Arena());
	amrex::FArrayBox x1LeftState(x1ReconstructRange, nvars, amrex::The_Async_Arena());
	amrex::FArrayBox x1RightState(x1ReconstructRange, nvars, amrex::The_Async_Arena());

	// cell-centered kernel
	RadSystem<problem_t>::ConservedToPrimitive(consState, primVar.array(), ghostRange);

	if (radiationReconstructionOrder_ == 3) {
		// mixed interface/cell-centered kernel
		RadSystem<problem_t>::template ReconstructStatesPPM<DIR>(
	    	primVar.array(), x1LeftState.array(), x1RightState.array(), reconstructRange,
	    	x1ReconstructRange, nvars);
	} else if (radiationReconstructionOrder_ == 2) {
		// PLM and donor cell are interface-centered kernels
		RadSystem<problem_t>::template ReconstructStatesPLM<DIR>(
	    	primVar.array(), x1LeftState.array(), x1RightState.array(), x1ReconstructRange, nvars);
	} else if (radiationReconstructionOrder_ == 1) {
		RadSystem<problem_t>::template ReconstructStatesConstant<DIR>(
			primVar.array(), x1LeftState.array(), x1RightState.array(), x1ReconstructRange,
			nvars);
	} else {
		amrex::Abort("Invalid reconstruction order for radiation variables! Aborting...");
	}

	// interface-centered kernel
	amrex::Box const &x1FluxRange = amrex::surroundingNodes(indexRange, dir);
	RadSystem<problem_t>::template ComputeFluxes<DIR>(x1Flux.array(), x1FluxDiffusive.array(),
							  x1LeftState.array(), x1RightState.array(),
							  x1FluxRange, consState,
							  dx); // watch out for argument order!!
}

#endif // RADIATION_SIMULATION_HPP_<|MERGE_RESOLUTION|>--- conflicted
+++ resolved
@@ -836,8 +836,6 @@
 				}
 
 			}
-<<<<<<< HEAD
-=======
 		}
 
 		// add non-conservative term to internal energy
@@ -854,7 +852,6 @@
 					       fluxScaleFactor * dt_lev);
 		}
 	}
->>>>>>> 0beb484c
 
 			#pragma omp section
 			{
@@ -866,7 +863,6 @@
 
 					indexRange.grow(-nghost_); // Only work on "interior" cells
 
-<<<<<<< HEAD
 					auto const &stateOld = state_old_[lev].const_array(iter);
 					auto const &stateInter = state_new_[lev].const_array(iter);
 					auto fluxArrays = computeHydroFluxes(stateInter, indexRange, ncompHydro_);
@@ -875,50 +871,39 @@
 																	amrex::The_Async_Arena());
 					auto const &stateFinal = stateFinalFAB.array();
 					amrex::IArrayBox redoFlag(indexRange, 1, amrex::The_Async_Arena());
-=======
-			const amrex::Box &indexRange = iter.validbox(); // 'validbox' == exclude ghost zones
-			auto const &stateOld = state_old_[lev].const_array(iter);
-			auto const &stateInter = state_new_[lev].const_array(iter);
-			auto fluxArrays = computeHydroFluxes(stateInter, indexRange, ncompHydro_);
-
-			amrex::FArrayBox stateFinalFAB = amrex::FArrayBox(indexRange, ncompHydro_,
-															amrex::The_Async_Arena());
-			auto const &stateFinal = stateFinalFAB.array();
-			amrex::IArrayBox redoFlag(indexRange, 1, amrex::The_Async_Arena());
-
-			// Stage 2 of RK2-SSP
-			HydroSystem<problem_t>::AddFluxesRK2(
-				stateFinal, stateOld, stateInter,
-				{AMREX_D_DECL(fluxArrays[0].const_array(), fluxArrays[1].const_array(),
-					fluxArrays[2].const_array())},
-				dt_lev, geom[lev].CellSizeArray(), indexRange, ncompHydro_,
-				redoFlag.array());
-
-			// first-order flux correction (FOFC)
-			if (redoFlag.max<amrex::RunOn::Device>() != quokka::redoFlag::none) {
-				// compute first-order fluxes (on the whole FAB)
-				auto FOFluxArrays = computeFOHydroFluxes(stateInter, indexRange, ncompHydro_);
-
-				for(int i = 0; i < fofcMaxIterations_; ++i) {
-					if (Verbose()) {
-						std::cout << "[FOFC-2] iter = "
-								<< i
-								<< ", ncells = "
-								<< redoFlag.sum<amrex::RunOn::Device>(0)
-								<< "\n";
-					}
+
+          // Stage 2 of RK2-SSP
+          HydroSystem<problem_t>::AddFluxesRK2(
+            stateFinal, stateOld, stateInter,
+            {AMREX_D_DECL(fluxArrays[0].const_array(), fluxArrays[1].const_array(),
+              fluxArrays[2].const_array())},
+            dt_lev, geom[lev].CellSizeArray(), indexRange, ncompHydro_,
+            redoFlag.array());
+
+          // first-order flux correction (FOFC)
+          if (redoFlag.max<amrex::RunOn::Device>() != quokka::redoFlag::none) {
+            // compute first-order fluxes (on the whole FAB)
+            auto FOFluxArrays = computeFOHydroFluxes(stateInter, indexRange, ncompHydro_);
+
+            for(int i = 0; i < fofcMaxIterations_; ++i) {
+              if (Verbose()) {
+                std::cout << "[FOFC-2] iter = "
+                    << i
+                    << ", ncells = "
+                    << redoFlag.sum<amrex::RunOn::Device>(0)
+                    << "\n";
+              }
 					
-					// replace fluxes in fluxArrays with first-order fluxes at faces of flagged cells
-					replaceFluxes(fluxArrays, FOFluxArrays, redoFlag, indexRange, ncompHydro_);
->>>>>>> 0beb484c
-
-					// Stage 2 of RK2-SSP
-					HydroSystem<problem_t>::AddFluxesRK2(
-						stateFinal, stateOld, stateInter,
-						{AMREX_D_DECL(fluxArrays[0].const_array(), fluxArrays[1].const_array(),
-							fluxArrays[2].const_array())},
-						dt_lev, geom[lev].CellSizeArray(), indexRange, ncompHydro_,
-						redoFlag.array());
+          // replace fluxes in fluxArrays with first-order fluxes at faces of flagged cells
+          replaceFluxes(fluxArrays, FOFluxArrays, redoFlag, indexRange, ncompHydro_);
+
+          // Stage 2 of RK2-SSP
+          HydroSystem<problem_t>::AddFluxesRK2(
+            stateFinal, stateOld, stateInter,
+            {AMREX_D_DECL(fluxArrays[0].const_array(), fluxArrays[1].const_array(),
+              fluxArrays[2].const_array())},
+            dt_lev, geom[lev].CellSizeArray(), indexRange, ncompHydro_,
+            redoFlag.array());
 
 #if 0
 					// first-order flux correction (FOFC)
@@ -954,24 +939,6 @@
 					}
 #endif
 
-<<<<<<< HEAD
-					// prevent vacuum
-					HydroSystem<problem_t>::EnforcePressureFloor(densityFloor_, pressureFloor_, indexRange, stateFinal);
-
-					// copy stateNew to state_new_[lev]
-					auto const &stateNew = state_new_[lev].array(iter);
-					amrex::FArrayBox stateNewFAB = amrex::FArrayBox(stateNew);
-					stateNewFAB.copy<amrex::RunOn::Device>(stateFinalFAB, 0, 0, ncompHydro_);
-
-					if (do_reflux) {
-						// increment flux registers
-						auto expandedFluxes = expandFluxArrays(fluxArrays, 0, state_new_[lev].nComp());
-						incrementFluxRegisters(iter, fr_as_crse, fr_as_fine, expandedFluxes, lev,
-									fluxScaleFactor * dt_lev);
-					}
-				}
-
-=======
 			// add non-conservative term to internal energy
 			computeInternalEnergyUpdate(stateInter, stateFinal, indexRange, ncompHydro_,
 										geom[lev].CellSizeArray(), 0.5 * dt_lev);
@@ -989,10 +956,9 @@
 				auto expandedFluxes = expandFluxArrays(fluxArrays, 0, state_new_[lev].nComp());
 				incrementFluxRegisters(iter, fr_as_crse, fr_as_fine, expandedFluxes, lev,
 							fluxScaleFactor * dt_lev);
->>>>>>> 0beb484c
+
 			}
 		}
-
 	}
 
   std::chrono::steady_clock::time_point end = std::chrono::steady_clock::now();
