//==============================================================================
// TwoMomentRad - a radiation transport library for patch-based AMR codes
// Copyright 2020 Benjamin Wibking.
// Released under the MIT license. See LICENSE file included in the GitHub repo.
//==============================================================================
/// \file main.cpp
/// \brief Driver for unigrid tests without hydro motion.
///
/// This file provides a driver for running unigrid test problems without hydro
/// motion (i.e. streaming and static diffusion including material-radiation
/// coupling).

// c++ headers
#include <cstring>
#include <iostream>

// internal headers
#include "athena_arrays.hpp"
#include "linear_advection.hpp"

// function definitions
void write_density(LinearAdvectionSystem &advection_system);

/// Entry function for test runner. To be written.
///
/// \param[in] argc Number of command-line arguments.
/// \param[in] argv Command-line arguments (separated by spaces).
///
/// \return Error code.
///
auto main(int argc, char *argv[]) -> int
{
	// Problem parameters

	const int nx = 32;
	const double advection_velocity = 1.0;
	const double Lx = 1.0;

	// Problem initialization

	LinearAdvectionSystem advection_system(nx, advection_velocity, Lx);

	for (int i = advection_system.NumGhostZones();
	     i < nx + advection_system.NumGhostZones(); ++i) {
		auto value =
		    static_cast<double>(i - advection_system.NumGhostZones());
		advection_system.density(i) = value;
	}

	write_density(advection_system);

<<<<<<< HEAD
	// Main time loop

	advection_system.AdvanceTimestep();
=======
	const int max_timesteps = 10;
>>>>>>> b29b36b5

	for (int j = 0; j < max_timesteps; ++j) {
		advection_system.AdvanceTimestep();
		write_density(advection_system);
	}

	// Cleanup and exit

	return 0;
}

void write_density(LinearAdvectionSystem &advection_system)
{
	std::cout << "density = ";

	auto nx = advection_system.Nx();
	auto nghost = advection_system.NumGhostZones();

	for (int i = 0; i < nx + 2 * nghost; ++i) {
		std::cout << advection_system.density(i) << " ";
	}

	std::cout << "\n";
}<|MERGE_RESOLUTION|>--- conflicted
+++ resolved
@@ -49,17 +49,18 @@
 
 	write_density(advection_system);
 
-<<<<<<< HEAD
 	// Main time loop
 
-	advection_system.AdvanceTimestep();
-=======
 	const int max_timesteps = 10;
->>>>>>> b29b36b5
 
 	for (int j = 0; j < max_timesteps; ++j) {
+		std::cout << "Timestep " << j << "\n";
+
 		advection_system.AdvanceTimestep();
 		write_density(advection_system);
+
+		std::cout << "Total mass = " << advection_system.ComputeMass()
+			  << "\n\n";
 	}
 
 	// Cleanup and exit
