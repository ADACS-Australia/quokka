#ifndef RADIATION_SIMULATION_HPP_ // NOLINT
#define RADIATION_SIMULATION_HPP_
//==============================================================================
// TwoMomentRad - a radiation transport library for patch-based AMR codes
// Copyright 2020 Benjamin Wibking.
// Released under the MIT license. See LICENSE file included in the GitHub repo.
//==============================================================================
/// \file RadhydroSimulation.hpp
/// \brief Implements classes and functions to organise the overall setup,
/// timestepping, solving, and I/O of a simulation for radiation moments.

#include <array>
#include <climits>
#include <limits>
#include <string>
#include <tuple>
#include <utility>
#include <unistd.h>

#include "AMReX_FabArray.H"
#include "AMReX_GpuControl.H"
#include "AMReX_IArrayBox.H"
#include "AMReX_IndexType.H"
#include "AMReX.H"
#include "AMReX_Algorithm.H"
#include "AMReX_Arena.H"
#include "AMReX_Array.H"
#include "AMReX_Array4.H"
#include "AMReX_BCRec.H"
#include "AMReX_BLassert.H"
#include "AMReX_Box.H"
#include "AMReX_FArrayBox.H"
#include "AMReX_FabArrayUtility.H"
#include "AMReX_FabFactory.H"
#include "AMReX_Geometry.H"
#include "AMReX_GpuQualifiers.H"
#include "AMReX_IntVect.H"
#include "AMReX_MultiFab.H"
#include "AMReX_MultiFabUtil.H"
#include "AMReX_PhysBCFunct.H"
#include "AMReX_Print.H"
#include "AMReX_REAL.H"
#include "AMReX_Utility.H"
#include "AMReX_YAFluxRegister.H"

#include "CloudyCooling.hpp"
#include "hyperbolic_system.hpp"
#include "hydro_system.hpp"
#include "radiation_system.hpp"
#include "simulation.hpp"

#include <omp.h>

// Simulation class should be initialized only once per program (i.e., is a singleton)
template <typename problem_t> class RadhydroSimulation : public AMRSimulation<problem_t>
{
      public:
	using AMRSimulation<problem_t>::state_old_;
	using AMRSimulation<problem_t>::state_new_;
	using AMRSimulation<problem_t>::max_signal_speed_;

	using AMRSimulation<problem_t>::ncomp_;
	using AMRSimulation<problem_t>::nghost_;
	using AMRSimulation<problem_t>::areInitialConditionsDefined_;
	using AMRSimulation<problem_t>::boundaryConditions_;
	using AMRSimulation<problem_t>::componentNames_;
	using AMRSimulation<problem_t>::fillBoundaryConditions;
	using AMRSimulation<problem_t>::geom;
	using AMRSimulation<problem_t>::flux_reg_;
	using AMRSimulation<problem_t>::incrementFluxRegisters;
	using AMRSimulation<problem_t>::finest_level;
	using AMRSimulation<problem_t>::finestLevel;
	using AMRSimulation<problem_t>::do_reflux;
	using AMRSimulation<problem_t>::Verbose;
	using AMRSimulation<problem_t>::constantDt_;
	using AMRSimulation<problem_t>::boxArray;
	using AMRSimulation<problem_t>::DistributionMap;
	using AMRSimulation<problem_t>::cellUpdates_;
	using AMRSimulation<problem_t>::CountCells;
	using AMRSimulation<problem_t>::WriteCheckpointFile;

	std::vector<double> t_vec_;
	std::vector<double> Trad_vec_;
	std::vector<double> Tgas_vec_;

	cloudy_tables cloudyTables{};

	static constexpr int nvarTotal_ = RadSystem<problem_t>::nvar_;
	static constexpr int ncompHydro_ = HydroSystem<problem_t>::nvar_; // hydro
	static constexpr int ncompHyperbolic_ = RadSystem<problem_t>::nvarHyperbolic_;
	static constexpr int nstartHyperbolic_ = RadSystem<problem_t>::nstartHyperbolic_;

	amrex::Real radiationCflNumber_ = 0.3;
	int maxSubsteps_ = 10; // maximum number of radiation subcycles per hydro step
	bool is_hydro_enabled_ = false;
	bool is_radiation_enabled_ = true;
	bool computeReferenceSolution_ = false;
	amrex::Real errorNorm_ = NAN;
	amrex::Real densityFloor_ = 0.;
	amrex::Real pressureFloor_ = 0.;
	int fofcMaxIterations_ = 3; // maximum number of flux correction iterations -- only 1 is needed in almost all cases, but in rare cases a second iteration is needed

	int integratorOrder_ = 2; // 1 == forward Euler; 2 == RK2-SSP (default)
	int reconstructionOrder_ = 3; // 1 == donor cell; 2 == PLM; 3 == PPM (default)
	int radiationReconstructionOrder_ = 3; // 1 == donor cell; 2 == PLM; 3 == PPM (default)

	amrex::Long radiationCellUpdates_ = 0; // total number of radiation cell-updates

	// member functions

	explicit RadhydroSimulation(amrex::Vector<amrex::BCRec> &boundaryConditions)
	    : AMRSimulation<problem_t>(boundaryConditions,
				       RadSystem<problem_t>::nvar_, ncompHyperbolic_)
	{
		componentNames_ = {"gasDensity",    "x-GasMomentum", "y-GasMomentum",
				   "z-GasMomentum", "gasEnergy",     "radEnergy",
				   "x-RadFlux",	    "y-RadFlux",     "z-RadFlux"};
	}

	RadhydroSimulation(amrex::IntVect & /*gridDims*/, amrex::RealBox & /*boxSize*/,
			   amrex::Vector<amrex::BCRec> &boundaryConditions)
	    : AMRSimulation<problem_t>(boundaryConditions,
				       RadSystem<problem_t>::nvar_, ncompHyperbolic_)
	{
		componentNames_ = {"gasDensity",    "x-GasMomentum", "y-GasMomentum",
				   "z-GasMomentum", "gasEnergy",     "radEnergy",
				   "x-RadFlux",	    "y-RadFlux",     "z-RadFlux"};
	}

	void checkHydroStates(amrex::MultiFab &mf, char const *file, int line);
	void computeMaxSignalLocal(int level) override;
	void setInitialConditionsAtLevel(int level) override;
	void advanceSingleTimestepAtLevel(int lev, amrex::Real time, amrex::Real dt_lev,
					  int iteration, int ncycle) override;
	void computeAfterTimestep() override;
	void computeAfterLevelAdvance(int lev, amrex::Real time,
								 amrex::Real dt_lev, int /*iteration*/, int /*ncycle*/);
	void computeAfterEvolve(amrex::Vector<amrex::Real> &initSumCons) override;
	void computeReferenceSolution(amrex::MultiFab &ref,
		amrex::GpuArray<amrex::Real, AMREX_SPACEDIM> const &dx,
    	amrex::GpuArray<amrex::Real, AMREX_SPACEDIM> const &prob_lo);

	// compute derived variables
	void ComputeDerivedVar(int lev, std::string const &dname, amrex::MultiFab &mf, int ncomp) const override;

	// fix-up states
	void FixupState(int level) override;

	// tag cells for refinement
	void ErrorEst(int lev, amrex::TagBoxArray &tags, amrex::Real time, int ngrow) override;

	auto expandFluxArrays(std::array<amrex::FArrayBox, AMREX_SPACEDIM> &fluxes, int nstartNew,
			      int ncompNew) -> std::array<amrex::FArrayBox, AMREX_SPACEDIM>;

	void advanceHydroAtLevel(int lev, amrex::Real time, amrex::Real dt_lev,
				 amrex::YAFluxRegister *fr_as_crse,
				 amrex::YAFluxRegister *fr_as_fine);

	// radiation subcycle
	void swapRadiationState(amrex::MultiFab &stateOld, amrex::MultiFab const &stateNew);
	auto computeNumberOfRadiationSubsteps(int lev, amrex::Real dt_lev_hydro) -> int;
	void advanceRadiationSubstepAtLevel(int lev, amrex::Real time,
						   amrex::Real dt_radiation, int iter_count, int nsubsteps,
						   amrex::YAFluxRegister *fr_as_crse,
						   amrex::YAFluxRegister *fr_as_fine);
	void subcycleRadiationAtLevel(int lev, amrex::Real time, amrex::Real dt_lev_hydro,
				      amrex::YAFluxRegister *fr_as_crse,
				      amrex::YAFluxRegister *fr_as_fine);

	void operatorSplitSourceTerms(amrex::Array4<amrex::Real> const &stateNew,
			const amrex::Box &indexRange, amrex::Real time, double dt,
			amrex::GpuArray<amrex::Real, AMREX_SPACEDIM> const &dx,
			amrex::GpuArray<amrex::Real, AMREX_SPACEDIM> const &prob_lo,
			amrex::GpuArray<amrex::Real, AMREX_SPACEDIM> const &prob_hi);

	auto computeRadiationFluxes(amrex::Array4<const amrex::Real> const &consVar,
				    const amrex::Box &indexRange, int nvars,
				    amrex::GpuArray<amrex::Real, AMREX_SPACEDIM> dx)
	    -> std::tuple<std::array<amrex::FArrayBox, AMREX_SPACEDIM>,
			  std::array<amrex::FArrayBox, AMREX_SPACEDIM>>;

	auto computeHydroFluxes(amrex::Array4<const amrex::Real> const &consVar,
				const amrex::Box &indexRange, int nvars)
	    -> std::array<amrex::FArrayBox, AMREX_SPACEDIM>;

	auto computeFOHydroFluxes(amrex::Array4<const amrex::Real> const &consVar,
				const amrex::Box &indexRange, int nvars)
    	-> std::array<amrex::FArrayBox, AMREX_SPACEDIM>;

	template <FluxDir DIR>
	void fluxFunction(amrex::Array4<const amrex::Real> const &consState,
			  amrex::FArrayBox &x1Flux, amrex::FArrayBox &x1FluxDiffusive,
			  const amrex::Box &indexRange, int nvars,
			  amrex::GpuArray<amrex::Real, AMREX_SPACEDIM> dx);

	template <FluxDir DIR>
	void hydroFluxFunction(amrex::Array4<const amrex::Real> const &primVar,
			  amrex::FArrayBox &x1Flux,
			  amrex::Array4<const amrex::Real> const &x1Flat,
			  amrex::Array4<const amrex::Real> const &x2Flat,
			  amrex::Array4<const amrex::Real> const &x3Flat,
    		  const amrex::Box &indexRange, int nvars);

	template <FluxDir DIR>
	void hydroFOFluxFunction(amrex::Array4<const amrex::Real> const &primVar,
			  amrex::FArrayBox &x1Flux, const amrex::Box &indexRange, int nvars);

	void replaceFluxes(std::array<amrex::FArrayBox, AMREX_SPACEDIM> &fluxes,
			  std::array<amrex::FArrayBox, AMREX_SPACEDIM> &FOfluxes,
			  amrex::IArrayBox &redoFlag, amrex::Box const &validBox, int ncomp);
};

template <typename problem_t>
auto RadhydroSimulation<problem_t>::computeNumberOfRadiationSubsteps(int lev, amrex::Real dt_lev_hydro) -> int
{
	// compute radiation timestep
	auto const &dx = geom[lev].CellSizeArray();
	amrex::Real c_hat = RadSystem<problem_t>::c_hat_;
	amrex::Real dx_min = std::min({AMREX_D_DECL(dx[0], dx[1], dx[2])});
	amrex::Real dtrad_tmp = radiationCflNumber_ * (dx_min / c_hat);
	int nsubSteps = std::ceil(dt_lev_hydro / dtrad_tmp);
	return nsubSteps;
}

template <typename problem_t>
void RadhydroSimulation<problem_t>::computeMaxSignalLocal(int const level)
{
	BL_PROFILE("RadhydroSimulation::computeMaxSignalLocal()");

	// hydro: loop over local grids, compute CFL timestep
	for (amrex::MFIter iter(state_new_[level]); iter.isValid(); ++iter) {
		const amrex::Box &indexRange = iter.validbox();
		auto const &stateNew = state_new_[level].const_array(iter);
		auto const &maxSignal = max_signal_speed_[level].array(iter);

		if (is_hydro_enabled_ && !(is_radiation_enabled_)) {
			// hydro only
			HydroSystem<problem_t>::ComputeMaxSignalSpeed(stateNew, maxSignal,
								      indexRange);
		} else if (is_radiation_enabled_) {
			// radiation hydro, or radiation only
			RadSystem<problem_t>::ComputeMaxSignalSpeed(stateNew, maxSignal,
								    indexRange);
			if (is_hydro_enabled_) {
				auto maxSignalHydroFAB = amrex::FArrayBox(indexRange);
				auto const &maxSignalHydro = maxSignalHydroFAB.array();
				HydroSystem<problem_t>::ComputeMaxSignalSpeed(stateNew, maxSignalHydro, indexRange);
				const int maxSubsteps = maxSubsteps_;
				// ensure that we use the smaller of the two timesteps
				amrex::ParallelFor(indexRange, [=] AMREX_GPU_DEVICE (int i, int j, int k) noexcept {
					amrex::Real const maxSignalRadiation = maxSignal(i,j,k) / static_cast<double>(maxSubsteps);
					maxSignal(i, j, k) = std::max(maxSignalRadiation, maxSignalHydro(i, j, k));
				});
			}
		} else {
			// no physics modules enabled, why are we running?
			amrex::Abort("At least one of hydro or radiation must be enabled! Cannot "
				     "compute a time step.");
		}
	}
}

#if !defined(NDEBUG)
#define CHECK_HYDRO_STATES(mf) checkHydroStates(mf, __FILE__, __LINE__)
#else
#define CHECK_HYDRO_STATES(mf)
#endif

template <typename problem_t>
void RadhydroSimulation<problem_t>::checkHydroStates(amrex::MultiFab &mf, char const *file, int line)
{
	BL_PROFILE("RadhydroSimulation::checkHydroStates()");

	for (amrex::MFIter iter(mf); iter.isValid(); ++iter) {
		const amrex::Box &indexRange = iter.validbox();
		auto const &state = mf.const_array(iter);
		if(!HydroSystem<problem_t>::CheckStatesValid(indexRange, state)) {
			amrex::Print() << "Hydro states invalid (" + std::string(file) + ":" + std::to_string(line) + ")\n";
			amrex::Print() << "Writing checkpoint for debugging...\n";
			amrex::MFIter::allowMultipleMFIters(true);
			WriteCheckpointFile();
			amrex::Abort("Hydro states invalid (" + std::string(file) + ":" + std::to_string(line) + ")");
		}
	}
}

template <typename problem_t>
void RadhydroSimulation<problem_t>::setInitialConditionsAtLevel(int level)
{
	// do nothing -- user should implement using problem-specific template specialization
}

template <typename problem_t> void RadhydroSimulation<problem_t>::computeAfterTimestep()
{
	// do nothing -- user should implement if desired
}

template <typename problem_t>
void RadhydroSimulation<problem_t>::computeAfterLevelAdvance(int lev, amrex::Real time,
								 amrex::Real dt_lev, int iteration, int ncycle)
{
	// user should implement if desired
}

template <typename problem_t>
void RadhydroSimulation<problem_t>::ComputeDerivedVar(int lev, std::string const &dname,
								amrex::MultiFab &mf, const int ncomp) const
{
	// compute derived variables and save in 'mf' -- user should implement
}

template <typename problem_t>
void RadhydroSimulation<problem_t>::ErrorEst(int lev, amrex::TagBoxArray &tags,
					     amrex::Real /*time*/, int /*ngrow*/)
{
	// tag cells for refinement -- user should implement
}

template <typename problem_t>
void RadhydroSimulation<problem_t>::computeReferenceSolution(amrex::MultiFab &ref,
	amrex::GpuArray<amrex::Real, AMREX_SPACEDIM> const &dx,
    amrex::GpuArray<amrex::Real, AMREX_SPACEDIM> const &prob_lo)
{
	// user should implement
}

template <typename problem_t>
void RadhydroSimulation<problem_t>::computeAfterEvolve(amrex::Vector<amrex::Real> &initSumCons)
{
	// check conservation of total energy
	amrex::GpuArray<amrex::Real, AMREX_SPACEDIM> const &dx0 = geom[0].CellSizeArray();
	amrex::Real const vol = AMREX_D_TERM(dx0[0], *dx0[1], *dx0[2]);

	amrex::Real const Egas0 = initSumCons[RadSystem<problem_t>::gasEnergy_index];
	amrex::Real const Erad0 = initSumCons[RadSystem<problem_t>::radEnergy_index];
	amrex::Real const Etot0 = Egas0 + (RadSystem<problem_t>::c_light_ / RadSystem<problem_t>::c_hat_) * Erad0;

	amrex::Real const Egas = state_new_[0].sum(RadSystem<problem_t>::gasEnergy_index) * vol;
	amrex::Real const Erad = state_new_[0].sum(RadSystem<problem_t>::radEnergy_index) * vol;
	amrex::Real const Etot = Egas + (RadSystem<problem_t>::c_light_ / RadSystem<problem_t>::c_hat_) * Erad;

	amrex::Real const abs_err = (Etot - Etot0);
	amrex::Real const rel_err = abs_err / Etot0;

	amrex::Print() << "\nInitial gas+radiation energy = " << Etot0 << std::endl;
	amrex::Print() << "Final gas+radiation energy = " << Etot << std::endl;
	amrex::Print() << "\tabsolute conservation error = " << abs_err << std::endl;
	amrex::Print() << "\trelative conservation error = " << rel_err << std::endl;
	amrex::Print() << std::endl;

	if (computeReferenceSolution_) {
		// compute reference solution
		const int ncomp = state_new_[0].nComp();
		const int nghost = state_new_[0].nGrow();
		amrex::MultiFab state_ref_level0(boxArray(0), DistributionMap(0), ncomp, nghost);
		computeReferenceSolution(state_ref_level0, geom[0].CellSizeArray(), geom[0].ProbLoArray());

		// compute error norm
		amrex::MultiFab residual(boxArray(0), DistributionMap(0), ncomp, nghost);
		amrex::MultiFab::Copy(residual, state_ref_level0, 0, 0, ncomp, nghost);
		amrex::MultiFab::Saxpy(residual, -1., state_new_[0], 0, 0, ncomp, nghost);

		amrex::Real sol_norm = 0.;
		amrex::Real err_norm = 0.;
		// compute rms of each component
		for (int n = 0; n < ncomp; ++n) {
			sol_norm += std::pow(state_ref_level0.norm1(n), 2);
			err_norm += std::pow(residual.norm1(n), 2);
		}
		sol_norm = std::sqrt(sol_norm);
		err_norm = std::sqrt(err_norm);

		const double rel_error = err_norm / sol_norm;
		errorNorm_ = rel_error;
		amrex::Print() << "Relative rms L1 error norm = " << rel_error << std::endl;
	}
	amrex::Print() << std::endl;

	// compute average number of radiation subcycles per timestep
	double const avg_rad_subcycles = static_cast<double>(radiationCellUpdates_) / static_cast<double>(cellUpdates_);
	amrex::Print() << "avg. num. of radiation subcycles = " << avg_rad_subcycles << std::endl;
	amrex::Print() << std::endl;
}

template <typename problem_t>
void RadhydroSimulation<problem_t>::advanceSingleTimestepAtLevel(int lev, amrex::Real time,
								 amrex::Real dt_lev,
								 int iteration, int ncycle)
{
	BL_PROFILE("RadhydroSimulation::advanceSingleTimestepAtLevel()");

	// get flux registers
	amrex::YAFluxRegister *fr_as_crse = nullptr;
	amrex::YAFluxRegister *fr_as_fine = nullptr;
	if (do_reflux != 0) {
		if (lev < finestLevel()) {
			fr_as_crse = flux_reg_[lev + 1].get();
			fr_as_crse->reset();
		}
		if (lev > 0) {
			fr_as_fine = flux_reg_[lev].get();
		}
	}

	// since we are starting a new timestep, need to swap old and new state vectors
	std::swap(state_old_[lev], state_new_[lev]);

	// check hydro states before update (this can be caused by the flux register!)
	CHECK_HYDRO_STATES(state_old_[lev]);

	// advance hydro
	if (is_hydro_enabled_) {
		advanceHydroAtLevel(lev, time, dt_lev, fr_as_crse, fr_as_fine);
	} else {
		// copy hydro vars from state_old_ to state_new_
		// (otherwise radiation update will be wrong!)
		amrex::MultiFab::Copy(state_new_[lev], state_old_[lev], 0, 0, ncompHydro_, 0);
	}

	// check hydro states after hydro update
	CHECK_HYDRO_STATES(state_new_[lev]);

	// subcycle radiation
	if (is_radiation_enabled_) {
		subcycleRadiationAtLevel(lev, time, dt_lev, fr_as_crse, fr_as_fine);
	}

	// check hydro states after radiation update
	CHECK_HYDRO_STATES(state_new_[lev]);

	// compute any operator-split terms here (user-defined)
	computeAfterLevelAdvance(lev, time, dt_lev, iteration, ncycle);

	// check hydro states after user work
	CHECK_HYDRO_STATES(state_new_[lev]);

	// check state validity
	AMREX_ASSERT(!state_new_[lev].contains_nan(0, state_new_[lev].nComp()));
	AMREX_ASSERT(!state_new_[lev].contains_nan()); // check ghost zones
}

// fix-up any unphysical states created by AMR operations
// (e.g., caused by the flux register or from interpolation)
template <typename problem_t>
void RadhydroSimulation<problem_t>::FixupState(int lev)
{
	BL_PROFILE("RadhydroSimulation::FixupState()");

	for (amrex::MFIter iter(state_new_[lev]); iter.isValid(); ++iter) {
		const amrex::Box &indexRange = iter.fabbox(); // include ghost zones!
		auto const &stateNew = state_new_[lev].array(iter);
		auto const &stateOld = state_old_[lev].array(iter);

		// fix hydro state
		HydroSystem<problem_t>::EnforcePressureFloor(densityFloor_, pressureFloor_, indexRange, stateNew);
		HydroSystem<problem_t>::EnforcePressureFloor(densityFloor_, pressureFloor_, indexRange, stateOld);
	}
}

template <typename problem_t>
void RadhydroSimulation<problem_t>::advanceHydroAtLevel(int lev, amrex::Real time,
							amrex::Real dt_lev,
							amrex::YAFluxRegister *fr_as_crse,
							amrex::YAFluxRegister *fr_as_fine)
{
	BL_PROFILE("RadhydroSimulation::advanceHydroAtLevel()");

	amrex::Real fluxScaleFactor = NAN;
	if (integratorOrder_ == 2) {
		fluxScaleFactor = 0.5;
	} else if (integratorOrder_ == 1) {
		fluxScaleFactor = 1.0;
	}
<<<<<<< HEAD

=======
>>>>>>> 2d33917e
  // amrex::MFIter::allowMultipleMFIters(true);

  int maxthreads = omp_get_max_threads();
  printf("max threads = %d\n",maxthreads);

  #pragma omp parallel sections num_threads(2)
  {
    #pragma omp section
    {
      // int tid = omp_get_thread_num();
      // printf("Filling boundary conditions on thread %d\n", tid);
      // //  update ghost zones [old timestep]

      // fillBoundaryConditions(state_old_[lev], state_old_[lev], lev, time);
<<<<<<< HEAD
      // sleep(1);
      // // check state validity
      // AMREX_ASSERT(!state_old_[lev].contains_nan(0, state_old_[lev].nComp()));
      // AMREX_ASSERT(!state_old_[lev].contains_nan()); // check ghost cells
   }
=======
      // check state validity
      AMREX_ASSERT(!state_old_[lev].contains_nan(0, state_old_[lev].nComp()));
      AMREX_ASSERT(!state_old_[lev].contains_nan()); // check ghost cells
    }
>>>>>>> 2d33917e

    #pragma omp section
    {
      // DO INTERIORS
      int tid = omp_get_thread_num();
      printf("Doing interiors on thread %d\n", tid);

      // advance all grids on local processor (Stage 1 of integrator)
      // amrex::MFIter::allowMultipleMFIters(true);
      for (amrex::MFIter iter(state_new_[lev]); iter.isValid(); ++iter) {

        const amrex::Box &fullRange = iter.validbox(); // 'validbox' == exclude ghost zones
        amrex::Box indexRange = fullRange;

        indexRange.grow(-nghost_); // Only work on "interior" cells

        auto const &stateOld = state_old_[lev].const_array(iter);
        auto const &stateNew = state_new_[lev].array(iter);
        auto fluxArrays = computeHydroFluxes(stateOld, indexRange, ncompHydro_);

        // temporary FAB for RK stage
        amrex::IArrayBox redoFlag(indexRange, 1, amrex::The_Async_Arena());

        // Stage 1 of RK2-SSP
        HydroSystem<problem_t>::PredictStep(
            stateOld, stateNew,
            {AMREX_D_DECL(fluxArrays[0].const_array(), fluxArrays[1].const_array(),
              fluxArrays[2].const_array())},
            dt_lev, geom[lev].CellSizeArray(), indexRange, ncompHydro_,
          redoFlag.array());

        // first-order flux correction (FOFC)
        if (redoFlag.max<amrex::RunOn::Device>() != quokka::redoFlag::none) {
          // compute first-order fluxes (on the whole FAB)
          auto FOFluxArrays = computeFOHydroFluxes(stateOld, indexRange, ncompHydro_);

          for(int i = 0; i < fofcMaxIterations_; ++i) {
            if (Verbose()) {
              std::cout << "[FOFC-1] iter = "
                    << i
                    << ", ncells = "
                    << redoFlag.sum<amrex::RunOn::Device>(0)
                    << "\n";
            }

            // replace fluxes in fluxArrays with first-order fluxes at faces of flagged cells
            replaceFluxes(fluxArrays, FOFluxArrays, redoFlag, indexRange, ncompHydro_);

            // re-do RK stage update for *all* cells
            // (since neighbors of problem cells will have modified states as well)
            HydroSystem<problem_t>::PredictStep(
              stateOld, stateNew,
              {AMREX_D_DECL(fluxArrays[0].const_array(), fluxArrays[1].const_array(),
                fluxArrays[2].const_array())},
              dt_lev, geom[lev].CellSizeArray(), indexRange, ncompHydro_,
              redoFlag.array());

            if(redoFlag.max<amrex::RunOn::Device>() == quokka::redoFlag::none) {
              break;
            }
          }
        }

        // prevent vacuum
        HydroSystem<problem_t>::EnforcePressureFloor(densityFloor_, pressureFloor_, indexRange, stateNew);

        if (do_reflux) {
          // increment flux registers
          auto expandedFluxes = expandFluxArrays(fluxArrays, 0, state_new_[lev].nComp());
          incrementFluxRegisters(iter, fr_as_crse, fr_as_fine, expandedFluxes, lev,
                    fluxScaleFactor * dt_lev);
        }
      }
    }
    #pragma omp section
    {
      sleep(1);
    }
  }

  // amrex::MFIter::allowMultipleMFIters(false);

  amrex::Print() << "done RK2 stage 1\n";

// =======================================================================================================

	if (integratorOrder_ == 2) {
		// update ghost zones [intermediate stage stored in state_new_]
		fillBoundaryConditions(state_new_[lev], state_new_[lev], lev, time + dt_lev);

		// check intermediate state validity
		AMREX_ASSERT(!state_new_[lev].contains_nan(0, state_new_[lev].nComp()));
		AMREX_ASSERT(!state_new_[lev].contains_nan()); // check ghost zones

		// advance all grids on local processor (Stage 2 of integrator)
		for (amrex::MFIter iter(state_new_[lev]); iter.isValid(); ++iter) {

			const amrex::Box &indexRange = iter.validbox(); // 'validbox' == exclude ghost zones
			auto const &stateOld = state_old_[lev].const_array(iter);
			auto const &stateInter = state_new_[lev].const_array(iter);
			auto fluxArrays = computeHydroFluxes(stateInter, indexRange, ncompHydro_);

			amrex::FArrayBox stateFinalFAB = amrex::FArrayBox(indexRange, ncompHydro_,
															amrex::The_Async_Arena());
			auto const &stateFinal = stateFinalFAB.array();
			amrex::IArrayBox redoFlag(indexRange, 1, amrex::The_Async_Arena());

			// Stage 2 of RK2-SSP
			HydroSystem<problem_t>::AddFluxesRK2(
				stateFinal, stateOld, stateInter,
				{AMREX_D_DECL(fluxArrays[0].const_array(), fluxArrays[1].const_array(),
					fluxArrays[2].const_array())},
				dt_lev, geom[lev].CellSizeArray(), indexRange, ncompHydro_,
				redoFlag.array());

			// first-order flux correction (FOFC)
			if (redoFlag.max<amrex::RunOn::Device>() != quokka::redoFlag::none) {
				// compute first-order fluxes (on the whole FAB)
				auto FOFluxArrays = computeFOHydroFluxes(stateInter, indexRange, ncompHydro_);

				for(int i = 0; i < fofcMaxIterations_; ++i) {
					if (Verbose()) {
						std::cout << "[FOFC-2] iter = "
								<< i
								<< ", ncells = "
								<< redoFlag.sum<amrex::RunOn::Device>(0)
								<< "\n";
					}

					// replace fluxes in fluxArrays with first-order fluxes at faces of flagged cells
					replaceFluxes(fluxArrays, FOFluxArrays, redoFlag, indexRange, ncompHydro_);

					// re-do RK stage update for *all* cells
					// (since neighbors of problem cells will have modified states as well)
					HydroSystem<problem_t>::AddFluxesRK2(
						stateFinal, stateOld, stateInter,
						{AMREX_D_DECL(fluxArrays[0].const_array(), fluxArrays[1].const_array(),
							fluxArrays[2].const_array())},
						dt_lev, geom[lev].CellSizeArray(), indexRange, ncompHydro_,
						redoFlag.array());

					if(redoFlag.max<amrex::RunOn::Device>() == quokka::redoFlag::none) {
						break;
					}
				}
			}

			// prevent vacuum
			HydroSystem<problem_t>::EnforcePressureFloor(densityFloor_, pressureFloor_, indexRange, stateFinal);

			// copy stateNew to state_new_[lev]
			auto const &stateNew = state_new_[lev].array(iter);
			amrex::FArrayBox stateNewFAB = amrex::FArrayBox(stateNew);
			stateNewFAB.copy<amrex::RunOn::Device>(stateFinalFAB, 0, 0, ncompHydro_);

			if (do_reflux) {
				// increment flux registers
				auto expandedFluxes = expandFluxArrays(fluxArrays, 0, state_new_[lev].nComp());
				incrementFluxRegisters(iter, fr_as_crse, fr_as_fine, expandedFluxes, lev,
							fluxScaleFactor * dt_lev);
			}
		}
	}
}

template <typename problem_t>
void RadhydroSimulation<problem_t>::replaceFluxes(
	std::array<amrex::FArrayBox, AMREX_SPACEDIM> &fluxes,
    std::array<amrex::FArrayBox, AMREX_SPACEDIM> &FOfluxes,	amrex::IArrayBox &redoFlag,
	amrex::Box const &validBox, const int ncomp)
{
	BL_PROFILE("RadhydroSimulation::replaceFluxes()");

	for(int d = 0; d < fluxes.size(); ++d) { // loop over dimension
		auto &fluxFAB = fluxes.at(d);
		auto &FOfluxFAB = FOfluxes.at(d);
		array_t &flux_arr = fluxFAB.array();
		arrayconst_t &FOflux_arr = FOfluxFAB.const_array();
		amrex::Array4<const int> const &redoFlag_arr = redoFlag.const_array();

		// By convention, the fluxes are defined on the left edge of each zone,
		// i.e. flux_(i) is the flux *into* zone i through the interface on the
		// left of zone i, and -1.0*flux(i+1) is the flux *into* zone i through
		// the interface on the right of zone i.

		amrex::ParallelFor(validBox, ncomp,
			[=] AMREX_GPU_DEVICE(int i, int j, int k, int n) noexcept {
			if (redoFlag_arr(i, j, k) == quokka::redoFlag::redo) {
				// replace fluxes with first-order ones at faces of cell (i,j,k)
				flux_arr(i, j, k, n) = FOflux_arr(i, j, k, n);

				if (d == 0) { // x-dir fluxes
					flux_arr(i + 1, j, k, n) = FOflux_arr(i + 1, j, k, n);
				} else if (d == 1) { // y-dir fluxes
					flux_arr(i, j + 1, k, n) = FOflux_arr(i, j + 1, k, n);
				} else if (d == 2) { // z-dir fluxes
					flux_arr(i, j, k + 1, n) = FOflux_arr(i, j, k + 1, n);
				}
			}
		});
	}
}

template <typename problem_t>
auto RadhydroSimulation<problem_t>::expandFluxArrays(
    std::array<amrex::FArrayBox, AMREX_SPACEDIM> &fluxes, const int nstartNew, const int ncompNew)
    -> std::array<amrex::FArrayBox, AMREX_SPACEDIM>
{
	BL_PROFILE("RadhydroSimulation::expandFluxArrays()");

	// This is needed because reflux arrays must have the same number of components as
	// state_new_[lev]
	auto copyFlux = [nstartNew, ncompNew](amrex::FArrayBox const &oldFlux) {
		amrex::Box const &fluxRange = oldFlux.box();
		amrex::FArrayBox newFlux(fluxRange, ncompNew, amrex::The_Async_Arena());
		newFlux.setVal<amrex::RunOn::Device>(0.);
		// copy oldFlux (starting at 0) to newFlux (starting at nstart)
		AMREX_ASSERT(ncompNew > oldFlux.nComp());
		newFlux.copy<amrex::RunOn::Device>(oldFlux, 0, nstartNew, oldFlux.nComp());
		return newFlux;
	};
	return {AMREX_D_DECL(copyFlux(fluxes[0]), copyFlux(fluxes[1]), copyFlux(fluxes[2]))};
}

template <typename problem_t>
auto RadhydroSimulation<problem_t>::computeHydroFluxes(
    amrex::Array4<const amrex::Real> const &consVar, const amrex::Box &indexRange, const int nvars)
    -> std::array<amrex::FArrayBox, AMREX_SPACEDIM>
{
	BL_PROFILE("RadhydroSimulation::computeHydroFluxes()");

	// convert conserved to primitive variables
	amrex::Box const &ghostRange = amrex::grow(indexRange, nghost_);
	amrex::FArrayBox primVar(ghostRange, nvars, amrex::The_Async_Arena());
	HydroSystem<problem_t>::ConservedToPrimitive(consVar, primVar.array(), ghostRange);

	// compute flattening coefficients
	amrex::Box const &flatteningRange = amrex::grow(indexRange, 2); // +1 greater
	amrex::FArrayBox x1Flat(flatteningRange, 1, amrex::The_Async_Arena());
	amrex::FArrayBox x2Flat(flatteningRange, 1, amrex::The_Async_Arena());
	amrex::FArrayBox x3Flat(flatteningRange, 1, amrex::The_Async_Arena());
	AMREX_D_TERM(HydroSystem<problem_t>::template ComputeFlatteningCoefficients<FluxDir::X1>(
			primVar.array(), x1Flat.array(), flatteningRange);
		, HydroSystem<problem_t>::template ComputeFlatteningCoefficients<FluxDir::X2>(
			primVar.array(), x2Flat.array(), flatteningRange);
		, HydroSystem<problem_t>::template ComputeFlatteningCoefficients<FluxDir::X3>(
			primVar.array(), x3Flat.array(), flatteningRange); )

	// compute flux functions
	amrex::Box const &x1FluxRange = amrex::surroundingNodes(indexRange, 0);
	amrex::FArrayBox x1Flux(x1FluxRange, nvars, amrex::The_Async_Arena()); // node-centered in x
#if (AMREX_SPACEDIM >= 2)
	amrex::Box const &x2FluxRange = amrex::surroundingNodes(indexRange, 1);
	amrex::FArrayBox x2Flux(x2FluxRange, nvars, amrex::The_Async_Arena()); // node-centered in y
#endif
#if (AMREX_SPACEDIM == 3)
	amrex::Box const &x3FluxRange = amrex::surroundingNodes(indexRange, 2);
	amrex::FArrayBox x3Flux(x3FluxRange, nvars, amrex::The_Async_Arena()); // node-centered in z
#endif
	AMREX_D_TERM(hydroFluxFunction<FluxDir::X1>(primVar.array(), x1Flux,
					x1Flat.array(), x2Flat.array(), x3Flat.array(), indexRange, nvars);
		     , hydroFluxFunction<FluxDir::X2>(primVar.array(), x2Flux,
					x1Flat.array(), x2Flat.array(), x3Flat.array(), indexRange, nvars);
		     , hydroFluxFunction<FluxDir::X3>(primVar.array(), x3Flux,
					x1Flat.array(), x2Flat.array(), x3Flat.array(), indexRange, nvars); )

	return {AMREX_D_DECL(std::move(x1Flux), std::move(x2Flux), std::move(x3Flux))};
}

template <typename problem_t>
template <FluxDir DIR>
void RadhydroSimulation<problem_t>::hydroFluxFunction(
    amrex::Array4<const amrex::Real> const &primVar, amrex::FArrayBox &x1Flux,
	amrex::Array4<const amrex::Real> const &x1Flat,
	amrex::Array4<const amrex::Real> const &x2Flat,
	amrex::Array4<const amrex::Real> const &x3Flat,
    const amrex::Box &indexRange, const int nvars)
{
	int dir = 0;
	if constexpr (DIR == FluxDir::X1) {
		dir = 0;
	} else if constexpr (DIR == FluxDir::X2) {
		dir = 1;
	} else if constexpr (DIR == FluxDir::X3) {
		dir = 2;
	}

	// N.B.: A one-zone layer around the cells must be fully reconstructed for PPM.
	amrex::Box const &reconstructRange = amrex::grow(indexRange, 1);
	amrex::Box const &x1ReconstructRange = amrex::surroundingNodes(reconstructRange, dir);
	amrex::Box const &x1FluxRange = amrex::surroundingNodes(indexRange, dir);

	amrex::FArrayBox x1LeftState(x1ReconstructRange, nvars, amrex::The_Async_Arena());
	amrex::FArrayBox x1RightState(x1ReconstructRange, nvars, amrex::The_Async_Arena());

	if (reconstructionOrder_ == 3) {
		// mixed interface/cell-centered kernel
		HydroSystem<problem_t>::template ReconstructStatesPPM<DIR>(
			primVar, x1LeftState.array(), x1RightState.array(), reconstructRange,
			x1ReconstructRange, nvars);
	} else if (reconstructionOrder_ == 2) {
		// interface-centered kernel
		HydroSystem<problem_t>::template ReconstructStatesPLM<DIR>(
			primVar, x1LeftState.array(), x1RightState.array(),
			x1ReconstructRange, nvars);
	} else if (reconstructionOrder_ == 1) {
		// interface-centered kernel
		HydroSystem<problem_t>::template ReconstructStatesConstant<DIR>(
			primVar, x1LeftState.array(), x1RightState.array(),
			x1ReconstructRange, nvars);
	} else {
		amrex::Abort("Invalid reconstruction order specified!");
	}

	// cell-centered kernel
	HydroSystem<problem_t>::template FlattenShocks<DIR>(
	    primVar, x1Flat, x2Flat, x3Flat, x1LeftState.array(), x1RightState.array(),
	    reconstructRange, nvars);

	// interface-centered kernel
	HydroSystem<problem_t>::template ComputeFluxes<DIR>(
	    x1Flux.array(), x1LeftState.array(), x1RightState.array(),
		primVar, x1FluxRange);
}

template <typename problem_t>
auto RadhydroSimulation<problem_t>::computeFOHydroFluxes(
    amrex::Array4<const amrex::Real> const &consVar, const amrex::Box &indexRange, const int nvars)
    -> std::array<amrex::FArrayBox, AMREX_SPACEDIM>
{
	BL_PROFILE("RadhydroSimulation::computeFOHydroFluxes()");

	// convert conserved to primitive variables
	amrex::Box const &ghostRange = amrex::grow(indexRange, nghost_);
	amrex::FArrayBox primVar(ghostRange, nvars, amrex::The_Async_Arena());
	HydroSystem<problem_t>::ConservedToPrimitive(consVar, primVar.array(), ghostRange);

	// compute flux functions
	amrex::Box const &x1FluxRange = amrex::surroundingNodes(indexRange, 0);
	amrex::FArrayBox x1Flux(x1FluxRange, nvars, amrex::The_Async_Arena()); // node-centered in x
#if (AMREX_SPACEDIM >= 2)
	amrex::Box const &x2FluxRange = amrex::surroundingNodes(indexRange, 1);
	amrex::FArrayBox x2Flux(x2FluxRange, nvars, amrex::The_Async_Arena()); // node-centered in y
#endif
#if (AMREX_SPACEDIM == 3)
	amrex::Box const &x3FluxRange = amrex::surroundingNodes(indexRange, 2);
	amrex::FArrayBox x3Flux(x3FluxRange, nvars, amrex::The_Async_Arena()); // node-centered in z
#endif
	AMREX_D_TERM(hydroFOFluxFunction<FluxDir::X1>(primVar.array(), x1Flux, indexRange, nvars);
		       , hydroFOFluxFunction<FluxDir::X2>(primVar.array(), x2Flux, indexRange, nvars);
		       , hydroFOFluxFunction<FluxDir::X3>(primVar.array(), x3Flux, indexRange, nvars); )

	return {AMREX_D_DECL(std::move(x1Flux), std::move(x2Flux), std::move(x3Flux))};
}

template <typename problem_t>
template <FluxDir DIR>
void RadhydroSimulation<problem_t>::hydroFOFluxFunction(
    amrex::Array4<const amrex::Real> const &primVar, amrex::FArrayBox &x1Flux,
    const amrex::Box &indexRange, const int nvars)
{
	int dir = 0;
	if constexpr (DIR == FluxDir::X1) {
		dir = 0;
	} else if constexpr (DIR == FluxDir::X2) {
		dir = 1;
	} else if constexpr (DIR == FluxDir::X3) {
		dir = 2;
	}

	amrex::Box const &reconstructRange = amrex::grow(indexRange, 1);
	amrex::Box const &x1ReconstructRange = amrex::surroundingNodes(reconstructRange, dir);
	amrex::Box const &x1FluxRange = amrex::surroundingNodes(indexRange, dir);

	amrex::FArrayBox x1LeftState(x1ReconstructRange, nvars, amrex::The_Async_Arena());
	amrex::FArrayBox x1RightState(x1ReconstructRange, nvars, amrex::The_Async_Arena());

	// interface-centered kernel
	HydroSystem<problem_t>::template ReconstructStatesConstant<DIR>(
			primVar, x1LeftState.array(), x1RightState.array(),
			x1ReconstructRange, nvars);

	// interface-centered kernel
	HydroSystem<problem_t>::template ComputeFluxes<DIR>(
	    x1Flux.array(), x1LeftState.array(), x1RightState.array(),
		primVar, x1FluxRange);
}

template <typename problem_t>
void RadhydroSimulation<problem_t>::swapRadiationState(amrex::MultiFab &stateOld, amrex::MultiFab const &stateNew)
{
	// copy radiation state variables from stateNew to stateOld
	amrex::MultiFab::Copy(stateOld, stateNew, nstartHyperbolic_, nstartHyperbolic_, ncompHyperbolic_, 0);
}

template <typename problem_t>
void RadhydroSimulation<problem_t>::subcycleRadiationAtLevel(int lev, amrex::Real time,
							     amrex::Real dt_lev_hydro,
							     amrex::YAFluxRegister *fr_as_crse,
							     amrex::YAFluxRegister *fr_as_fine)
{
	// compute radiation timestep
	int nsubSteps = 0;
	amrex::Real dt_radiation = NAN;

	if (is_hydro_enabled_ && !(constantDt_ > 0.)) {
		// adjust to get integer number of substeps
		nsubSteps = computeNumberOfRadiationSubsteps(lev, dt_lev_hydro);
		dt_radiation = dt_lev_hydro / static_cast<double>(nsubSteps);
	} else { // no hydro, or using constant dt (this is necessary for radiation test problems)
		dt_radiation = dt_lev_hydro;
		nsubSteps = 1;
	}

	if (Verbose() != 0) {
		amrex::Print() << "\tRadiation substeps: " << nsubSteps << "\tdt: " << dt_radiation
			       << "\n";
	}
	AMREX_ALWAYS_ASSERT(nsubSteps >= 1);
	AMREX_ALWAYS_ASSERT(nsubSteps <= (maxSubsteps_+1));
	AMREX_ALWAYS_ASSERT(dt_radiation > 0.0);

	// perform subcycle
	auto const &dx = geom[lev].CellSizeArray();
	amrex::Real time_subcycle = time;
	for (int i = 0; i < nsubSteps; ++i) {
		if (i > 0) {
			// since we are starting a new substep, we need to copy radiation state from
			// 	new state vector to old state vector
			// (this is not necessary for the i=0 substep because we have already swapped
			//  the full hydro+radiation state vectors at the beginning of the level advance)
			swapRadiationState(state_old_[lev], state_new_[lev]);
		}

		// advance hyperbolic radiation subsystem starting from state_old_ to state_new_
		advanceRadiationSubstepAtLevel(lev, time_subcycle, dt_radiation, i, nsubSteps,
							  fr_as_crse, fr_as_fine);

		// new radiation state is stored in state_new_
		// new hydro state is stored in state_new_ (always the case during radiation update)

		// matter-radiation exchange source terms
		for (amrex::MFIter iter(state_new_[lev]); iter.isValid(); ++iter) {
			const amrex::Box &indexRange = iter.validbox();
			auto const &stateNew = state_new_[lev].array(iter);
			auto const &prob_lo = geom[lev].ProbLoArray();
			auto const &prob_hi = geom[lev].ProbHiArray();
			// update state_new_[lev] in place (updates both radiation and hydro vars)
			operatorSplitSourceTerms(stateNew, indexRange, time_subcycle, dt_radiation,
									 dx, prob_lo, prob_hi);
		}

		// new hydro+radiation state is stored in state_new_

		// update 'time_subcycle'
		time_subcycle += dt_radiation;

		// update cell update counter
		radiationCellUpdates_ += CountCells(lev); // keep track of number of cell updates
	}
}

template <typename problem_t>
void RadhydroSimulation<problem_t>::advanceRadiationSubstepAtLevel(
    int lev, amrex::Real time, amrex::Real dt_radiation, int const iter_count, int const /*nsubsteps*/,
	amrex::YAFluxRegister *fr_as_crse, amrex::YAFluxRegister *fr_as_fine)
{
	if (Verbose()) {
		amrex::Print() << "\tsubstep " << iter_count << " t = " << time << std::endl;
	}

	// get cell sizes
	auto const &dx = geom[lev].CellSizeArray();

	// We use the RK2-SSP method here. It needs two registers: one to store the old timestep,
	// and another to store the intermediate stage (which is reused for the final stage).

	// update ghost zones [old timestep]
	fillBoundaryConditions(state_old_[lev], state_old_[lev], lev, time);

	// advance all grids on local processor (Stage 1 of integrator)
	for (amrex::MFIter iter(state_new_[lev]); iter.isValid(); ++iter) {
		const amrex::Box &indexRange = iter.validbox();
		auto const &stateOld = state_old_[lev].const_array(iter);
		auto const &stateNew = state_new_[lev].array(iter);
		auto [fluxArrays, fluxDiffusiveArrays] =
			computeRadiationFluxes(stateOld, indexRange, ncompHyperbolic_, dx);

		// Stage 1 of RK2-SSP
		RadSystem<problem_t>::PredictStep(
			stateOld, stateNew,
			{AMREX_D_DECL(fluxArrays[0].array(), fluxArrays[1].array(),
				fluxArrays[2].array())},
			{AMREX_D_DECL(fluxDiffusiveArrays[0].const_array(),
				fluxDiffusiveArrays[1].const_array(),
				fluxDiffusiveArrays[2].const_array())},
			dt_radiation, dx, indexRange, ncompHyperbolic_);

		if (do_reflux) {
			// increment flux registers
			// WARNING: as written, diffusive flux correction is not compatible with reflux!!
			auto expandedFluxes =
				expandFluxArrays(fluxArrays, nstartHyperbolic_, state_new_[lev].nComp());
			incrementFluxRegisters(iter, fr_as_crse, fr_as_fine, expandedFluxes, lev,
						0.5 * dt_radiation);
		}
	}

	// update ghost zones [intermediate stage stored in state_new_]
	fillBoundaryConditions(state_new_[lev], state_new_[lev], lev, time + dt_radiation);

	// advance all grids on local processor (Stage 2 of integrator)
	for (amrex::MFIter iter(state_new_[lev]); iter.isValid(); ++iter) {
		const amrex::Box &indexRange = iter.validbox();
		auto const &stateOld = state_old_[lev].const_array(iter);
		auto const &stateInter = state_new_[lev].const_array(iter);
		auto const &stateNew = state_new_[lev].array(iter);
		auto [fluxArrays, fluxDiffusiveArrays] =
			computeRadiationFluxes(stateInter, indexRange, ncompHyperbolic_, dx);

		// Stage 2 of RK2-SSP
		RadSystem<problem_t>::AddFluxesRK2(
			stateNew, stateOld, stateInter,
			{AMREX_D_DECL(fluxArrays[0].array(), fluxArrays[1].array(),
				fluxArrays[2].array())},
			{AMREX_D_DECL(fluxDiffusiveArrays[0].const_array(),
				fluxDiffusiveArrays[1].const_array(),
				fluxDiffusiveArrays[2].const_array())},
			dt_radiation, dx, indexRange, ncompHyperbolic_);

		if (do_reflux) {
			// increment flux registers
			// WARNING: as written, diffusive flux correction is not compatible with reflux!!
			auto expandedFluxes =
				expandFluxArrays(fluxArrays, nstartHyperbolic_, state_new_[lev].nComp());
			incrementFluxRegisters(iter, fr_as_crse, fr_as_fine, expandedFluxes, lev,
						0.5 * dt_radiation);
		}
	}
}

template <typename problem_t>
void RadhydroSimulation<problem_t>::operatorSplitSourceTerms(
    amrex::Array4<amrex::Real> const &stateNew, const amrex::Box &indexRange,
	const amrex::Real time, const double dt,
	amrex::GpuArray<amrex::Real, AMREX_SPACEDIM> const &dx,
	amrex::GpuArray<amrex::Real, AMREX_SPACEDIM> const &prob_lo,
	amrex::GpuArray<amrex::Real, AMREX_SPACEDIM> const &prob_hi)
{
	amrex::FArrayBox radEnergySource(indexRange, 1,
					 amrex::The_Async_Arena()); // cell-centered scalar
	amrex::FArrayBox advectionFluxes(indexRange, 3,
					 amrex::The_Async_Arena()); // cell-centered vector

	radEnergySource.setVal<amrex::RunOn::Device>(0.);
	advectionFluxes.setVal<amrex::RunOn::Device>(0.);

	// cell-centered radiation energy source
	RadSystem<problem_t>::SetRadEnergySource(radEnergySource.array(), indexRange,
						 dx, prob_lo, prob_hi, time + dt);

	// cell-centered source terms
	RadSystem<problem_t>::AddSourceTerms(stateNew, radEnergySource.const_array(),
					     advectionFluxes.const_array(), indexRange, dt);
}

template <typename problem_t>
auto RadhydroSimulation<problem_t>::computeRadiationFluxes(
    amrex::Array4<const amrex::Real> const &consVar, const amrex::Box &indexRange, const int nvars,
    amrex::GpuArray<amrex::Real, AMREX_SPACEDIM> dx)
    -> std::tuple<std::array<amrex::FArrayBox, AMREX_SPACEDIM>,
		  std::array<amrex::FArrayBox, AMREX_SPACEDIM>>
{
	amrex::Box const &x1FluxRange = amrex::surroundingNodes(indexRange, 0);
	amrex::FArrayBox x1Flux(x1FluxRange, nvars, amrex::The_Async_Arena()); // node-centered in x
	amrex::FArrayBox x1FluxDiffusive(x1FluxRange, nvars, amrex::The_Async_Arena());
#if (AMREX_SPACEDIM >= 2)
	amrex::Box const &x2FluxRange = amrex::surroundingNodes(indexRange, 1);
	amrex::FArrayBox x2Flux(x2FluxRange, nvars, amrex::The_Async_Arena()); // node-centered in y
	amrex::FArrayBox x2FluxDiffusive(x2FluxRange, nvars, amrex::The_Async_Arena());
#endif
#if (AMREX_SPACEDIM == 3)
	amrex::Box const &x3FluxRange = amrex::surroundingNodes(indexRange, 2);
	amrex::FArrayBox x3Flux(x3FluxRange, nvars, amrex::The_Async_Arena()); // node-centered in z
	amrex::FArrayBox x3FluxDiffusive(x3FluxRange, nvars, amrex::The_Async_Arena());
#endif

	AMREX_D_TERM(
	    fluxFunction<FluxDir::X1>(consVar, x1Flux, x1FluxDiffusive, indexRange, nvars, dx);
	    , fluxFunction<FluxDir::X2>(consVar, x2Flux, x2FluxDiffusive, indexRange, nvars, dx);
	    , fluxFunction<FluxDir::X3>(consVar, x3Flux, x3FluxDiffusive, indexRange, nvars, dx);)

	std::array<amrex::FArrayBox, AMREX_SPACEDIM> fluxArrays = {
	    AMREX_D_DECL(std::move(x1Flux), std::move(x2Flux), std::move(x3Flux))};
	std::array<amrex::FArrayBox, AMREX_SPACEDIM> fluxDiffusiveArrays{AMREX_D_DECL(
	    std::move(x1FluxDiffusive), std::move(x2FluxDiffusive), std::move(x3FluxDiffusive))};

	return std::make_tuple(std::move(fluxArrays), std::move(fluxDiffusiveArrays));
}

template <typename problem_t>
template <FluxDir DIR>
void RadhydroSimulation<problem_t>::fluxFunction(amrex::Array4<const amrex::Real> const &consState,
						 amrex::FArrayBox &x1Flux,
						 amrex::FArrayBox &x1FluxDiffusive,
						 const amrex::Box &indexRange, const int nvars,
						 amrex::GpuArray<amrex::Real, AMREX_SPACEDIM> dx)
{
	int dir = 0;
	if constexpr (DIR == FluxDir::X1) {
		dir = 0;
	} else if constexpr (DIR == FluxDir::X2) {
		dir = 1;
	} else if constexpr (DIR == FluxDir::X3) {
		dir = 2;
	}

	// extend box to include ghost zones
	amrex::Box const &ghostRange = amrex::grow(indexRange, nghost_);
	// N.B.: A one-zone layer around the cells must be fully reconstructed in order for PPM to
	// work.
	amrex::Box const &reconstructRange = amrex::grow(indexRange, 1);
	amrex::Box const &x1ReconstructRange = amrex::surroundingNodes(reconstructRange, dir);

	amrex::FArrayBox primVar(ghostRange, nvars, amrex::The_Async_Arena());
	amrex::FArrayBox x1LeftState(x1ReconstructRange, nvars, amrex::The_Async_Arena());
	amrex::FArrayBox x1RightState(x1ReconstructRange, nvars, amrex::The_Async_Arena());

	// cell-centered kernel
	RadSystem<problem_t>::ConservedToPrimitive(consState, primVar.array(), ghostRange);

	if (radiationReconstructionOrder_ == 3) {
		// mixed interface/cell-centered kernel
		RadSystem<problem_t>::template ReconstructStatesPPM<DIR>(
	    	primVar.array(), x1LeftState.array(), x1RightState.array(), reconstructRange,
	    	x1ReconstructRange, nvars);
	} else if (radiationReconstructionOrder_ == 2) {
		// PLM and donor cell are interface-centered kernels
		RadSystem<problem_t>::template ReconstructStatesPLM<DIR>(
	    	primVar.array(), x1LeftState.array(), x1RightState.array(), x1ReconstructRange, nvars);
	} else if (radiationReconstructionOrder_ == 1) {
		RadSystem<problem_t>::template ReconstructStatesConstant<DIR>(
			primVar.array(), x1LeftState.array(), x1RightState.array(), x1ReconstructRange,
			nvars);
	} else {
		amrex::Abort("Invalid reconstruction order for radiation variables! Aborting...");
	}

	// interface-centered kernel
	amrex::Box const &x1FluxRange = amrex::surroundingNodes(indexRange, dir);
	RadSystem<problem_t>::template ComputeFluxes<DIR>(x1Flux.array(), x1FluxDiffusive.array(),
							  x1LeftState.array(), x1RightState.array(),
							  x1FluxRange, consState,
							  dx); // watch out for argument order!!
}

#endif // RADIATION_SIMULATION_HPP_<|MERGE_RESOLUTION|>--- conflicted
+++ resolved
@@ -471,10 +471,6 @@
 	} else if (integratorOrder_ == 1) {
 		fluxScaleFactor = 1.0;
 	}
-<<<<<<< HEAD
-
-=======
->>>>>>> 2d33917e
   // amrex::MFIter::allowMultipleMFIters(true);
 
   int maxthreads = omp_get_max_threads();
@@ -489,18 +485,11 @@
       // //  update ghost zones [old timestep]
 
       // fillBoundaryConditions(state_old_[lev], state_old_[lev], lev, time);
-<<<<<<< HEAD
       // sleep(1);
       // // check state validity
       // AMREX_ASSERT(!state_old_[lev].contains_nan(0, state_old_[lev].nComp()));
       // AMREX_ASSERT(!state_old_[lev].contains_nan()); // check ghost cells
    }
-=======
-      // check state validity
-      AMREX_ASSERT(!state_old_[lev].contains_nan(0, state_old_[lev].nComp()));
-      AMREX_ASSERT(!state_old_[lev].contains_nan()); // check ghost cells
-    }
->>>>>>> 2d33917e
 
     #pragma omp section
     {
